--- conflicted
+++ resolved
@@ -2957,15 +2957,14 @@
       OM/SCM/DN/S3GATEWAY Server connection timeout in milliseconds.
     </description>
   </property>
-<<<<<<< HEAD
   <property>
     <name>ozone.om.grpc.maximum.response.length</name>
     <value>134217728</value>
     <tag>OZONE, OM, S3GATEWAY</tag>
     <description>
       OM/S3GATEWAY OMRequest, OMResponse over grpc max message length (bytes).
-=======
-
+    </description>
+  </property>
   <property>
     <name>ozone.default.bucket.layout</name>
     <value>OBJECT_STORE</value>
@@ -2993,7 +2992,6 @@
       FILE_SYSTEM_OPTIMIZED: This layout allows the bucket to support atomic rename/delete operations and
       also allows interoperability between S3 and FS APIs. Keys written via S3 API with a "/" delimiter
       will create intermediate directories.
->>>>>>> 30cb5e76
     </description>
   </property>
 </configuration>