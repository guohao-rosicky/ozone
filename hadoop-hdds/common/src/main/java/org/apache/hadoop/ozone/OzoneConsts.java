/*
 * Licensed to the Apache Software Foundation (ASF) under one
 * or more contributor license agreements.  See the NOTICE file
 * distributed with this work for additional information
 * regarding copyright ownership.  The ASF licenses this file
 * to you under the Apache License, Version 2.0 (the
 * "License"); you may not use this file except in compliance
 *  with the License.  You may obtain a copy of the License at
 *
 *      http://www.apache.org/licenses/LICENSE-2.0
 *
 *  Unless required by applicable law or agreed to in writing, software
 *  distributed under the License is distributed on an "AS IS" BASIS,
 *  WITHOUT WARRANTIES OR CONDITIONS OF ANY KIND, either express or implied.
 *  See the License for the specific language governing permissions and
 *  limitations under the License.
 */

package org.apache.hadoop.ozone;

import org.apache.hadoop.hdds.annotation.InterfaceAudience;
import org.apache.hadoop.security.UserGroupInformation;
import org.apache.ratis.thirdparty.io.grpc.Context;
import org.apache.ratis.thirdparty.io.grpc.Metadata;

import java.nio.charset.Charset;
import java.nio.charset.StandardCharsets;
import java.util.regex.Pattern;

import static org.apache.ratis.thirdparty.io.grpc.Metadata.ASCII_STRING_MARSHALLER;

/**
 * Set of constants used in Ozone implementation.
 */
@InterfaceAudience.Private
public final class OzoneConsts {


  public static final String STORAGE_DIR = "scm";
  public static final String SCM_ID = "scmUuid";

  public static final String OZONE_SIMPLE_ROOT_USER = "root";
  public static final String OZONE_SIMPLE_HDFS_USER = "hdfs";

  public static final String STORAGE_ID = "storageID";
  public static final String DATANODE_UUID = "datanodeUuid";
  public static final String DATANODE_LAYOUT_VERSION_DIR = "dnlayoutversion";
  public static final String CLUSTER_ID = "clusterID";
  public static final String LAYOUTVERSION = "layOutVersion";
  public static final String CTIME = "ctime";
  /*
   * BucketName length is used for both buckets and volume lengths
   */
  public static final int OZONE_MIN_BUCKET_NAME_LENGTH = 3;
  public static final int OZONE_MAX_BUCKET_NAME_LENGTH = 63;

  public static final String OZONE_ACL_USER_TYPE = "user";
  public static final String OZONE_ACL_GROUP_TYPE = "group";
  public static final String OZONE_ACL_WORLD_TYPE = "world";
  public static final String OZONE_ACL_ANONYMOUS_TYPE = "anonymous";
  public static final String OZONE_ACL_IP_TYPE = "ip";

  public static final String OZONE_ACL_READ = "r";
  public static final String OZONE_ACL_WRITE = "w";
  public static final String OZONE_ACL_DELETE = "d";
  public static final String OZONE_ACL_LIST = "l";
  public static final String OZONE_ACL_ALL = "a";
  public static final String OZONE_ACL_NONE = "n";
  public static final String OZONE_ACL_CREATE = "c";
  public static final String OZONE_ACL_READ_ACL = "x";
  public static final String OZONE_ACL_WRITE_ACL = "y";


  public static final String OZONE_DATE_FORMAT =
      "EEE, dd MMM yyyy HH:mm:ss zzz";
  public static final String OZONE_TIME_ZONE = "GMT";

  public static final String OZONE_COMPONENT = "component";
  public static final String OZONE_FUNCTION  = "function";
  public static final String OZONE_RESOURCE = "resource";
  public static final String OZONE_USER = "user";
  public static final String OZONE_REQUEST = "request";

  // OM Http server endpoints
  public static final String OZONE_OM_SERVICE_LIST_HTTP_ENDPOINT =
      "/serviceList";
  public static final String OZONE_OM_DB_CHECKPOINT_HTTP_ENDPOINT =
      "/dbCheckpoint";

  // Ozone File System scheme
  public static final String OZONE_URI_SCHEME = "o3fs";
  public static final String OZONE_OFS_URI_SCHEME = "ofs";

  public static final String OZONE_RPC_SCHEME = "o3";
  public static final String OZONE_HTTP_SCHEME = "http";
  public static final String OZONE_URI_DELIMITER = "/";
  public static final String OZONE_ROOT = OZONE_URI_DELIMITER;


  public static final String CONTAINER_EXTENSION = ".container";
  public static final String CONTAINER_META = ".meta";

  // Refer to {@link ContainerReader} for container storage layout on disk.
  public static final String CONTAINER_PREFIX  = "containers";
  public static final String CONTAINER_META_PATH = "metadata";
  public static final String CONTAINER_TEMPORARY_CHUNK_PREFIX = "tmp";
  public static final String CONTAINER_CHUNK_NAME_DELIMITER = ".";
  public static final String CONTAINER_ROOT_PREFIX = "repository";

  public static final String FILE_HASH = "SHA-256";
  public static final String MD5_HASH = "MD5";
  public static final String CHUNK_OVERWRITE = "OverWriteRequested";

  public static final int CHUNK_SIZE = 1 * 1024 * 1024; // 1 MB
  public static final long KB = 1024L;
  public static final long MB = KB * 1024L;
  public static final long GB = MB * 1024L;
  public static final long TB = GB * 1024L;

  /**
   * level DB names used by SCM and data nodes.
   */
  public static final String CONTAINER_DB_SUFFIX = "container.db";
  public static final String PIPELINE_DB_SUFFIX = "pipeline.db";
  public static final String DN_CONTAINER_DB = "-dn-"+ CONTAINER_DB_SUFFIX;
  public static final String OM_DB_NAME = "om.db";
  public static final String OM_DB_BACKUP_PREFIX = "om.db.backup.";

  public static final String STORAGE_DIR_CHUNKS = "chunks";
  public static final String OZONE_DB_CHECKPOINT_REQUEST_FLUSH =
      "flushBeforeCheckpoint";

  /**
   * Supports Bucket Versioning.
   */
  public enum Versioning {
    NOT_DEFINED, ENABLED, DISABLED;

    public static Versioning getVersioning(boolean versioning) {
      return versioning ? ENABLED : DISABLED;
    }
  }

  // Block ID prefixes used in datanode containers.
  public static final String DELETING_KEY_PREFIX = "#deleting#";

  // Metadata keys for datanode containers.
  public static final String DELETE_TRANSACTION_KEY = "#delTX";
  public static final String BLOCK_COMMIT_SEQUENCE_ID = "#BCSID";
  public static final String BLOCK_COUNT = "#BLOCKCOUNT";
  public static final String CONTAINER_BYTES_USED = "#BYTESUSED";
  public static final String PENDING_DELETE_BLOCK_COUNT =
      "#PENDINGDELETEBLOCKCOUNT";

  /**
   * OM LevelDB prefixes.
   *
   * OM DB stores metadata as KV pairs with certain prefixes,
   * prefix is used to improve the performance to get related
   * metadata.
   *
   * OM DB Schema:
   *  ----------------------------------------------------------
   *  |  KEY                                     |     VALUE   |
   *  ----------------------------------------------------------
   *  | $userName                                |  VolumeList |
   *  ----------------------------------------------------------
   *  | /#volumeName                             |  VolumeInfo |
   *  ----------------------------------------------------------
   *  | /#volumeName/#bucketName                 |  BucketInfo |
   *  ----------------------------------------------------------
   *  | /volumeName/bucketName/keyName           |  KeyInfo    |
   *  ----------------------------------------------------------
   *  | #deleting#/volumeName/bucketName/keyName |  KeyInfo    |
   *  ----------------------------------------------------------
   */

  public static final String OM_KEY_PREFIX = "/";
  public static final String OM_USER_PREFIX = "$";
  public static final String OM_S3_PREFIX ="S3:";
  public static final String OM_S3_VOLUME_PREFIX = "s3";
  public static final String OM_S3_SECRET = "S3Secret:";
  public static final String OM_PREFIX = "Prefix:";

  /**
   *   Max chunk size limit.
   */
  public static final int OZONE_SCM_CHUNK_MAX_SIZE = 32 * 1024 * 1024;


  /**
   * Max OM Quota size of Long.MAX_VALUE.
   */
  public static final long MAX_QUOTA_IN_BYTES = Long.MAX_VALUE;

  /**
   * Quota RESET default is -1, which means quota is not set.
   */
  public static final long QUOTA_RESET = -1;
  public static final long OLD_QUOTA_DEFAULT = -2;

  /**
   * Quota Units.
   */
  public enum Units {TB, GB, MB, KB, B}

  /**
   * Max number of keys returned per list buckets operation.
   */
  public static final int MAX_LISTBUCKETS_SIZE  = 1024;

  /**
   * Max number of keys returned per list keys operation.
   */
  public static final int MAX_LISTKEYS_SIZE  = 1024;

  /**
   * Max number of volumes returned per list volumes operation.
   */
  public static final int MAX_LISTVOLUMES_SIZE = 1024;

  public static final int INVALID_PORT = -1;


  /**
   * Default SCM Datanode ID file name.
   */
  public static final String OZONE_SCM_DATANODE_ID_FILE_DEFAULT = "datanode.id";

  // The ServiceListJSONServlet context attribute where OzoneManager
  // instance gets stored.
  public static final String OM_CONTEXT_ATTRIBUTE = "ozone.om";

  public static final String SCM_CONTEXT_ATTRIBUTE = "ozone.scm";

  private OzoneConsts() {
    // Never Constructed
  }

  // YAML fields for .container files
  public static final String CONTAINER_ID = "containerID";
  public static final String CONTAINER_TYPE = "containerType";
  public static final String STATE = "state";
  public static final String METADATA = "metadata";
  public static final String MAX_SIZE = "maxSize";
  public static final String METADATA_PATH = "metadataPath";
  public static final String CHUNKS_PATH = "chunksPath";
  public static final String CONTAINER_DB_TYPE = "containerDBType";
  public static final String CHECKSUM = "checksum";
  public static final String DATA_SCAN_TIMESTAMP = "dataScanTimestamp";
  public static final String ORIGIN_PIPELINE_ID = "originPipelineId";
  public static final String ORIGIN_NODE_ID = "originNodeId";
  public static final String SCHEMA_VERSION = "schemaVersion";

  // Supported .container datanode schema versions.
  // Since containers in older schema versions are currently not reformatted to
  // newer schema versions, a datanode may have containers with a mix of schema
  // versions, requiring this property to be tracked on a per container basis.
  // V1: All data in default column family.
  public static final String SCHEMA_V1 = "1";
  // V2: Metadata, block data, and delete transactions in their own
  // column families.
  public static final String SCHEMA_V2 = "2";
  // Most recent schema version that all new containers should be created with.
  public static final String SCHEMA_LATEST = SCHEMA_V2;

  public static final String[] SCHEMA_VERSIONS =
      new String[] {SCHEMA_V1, SCHEMA_V2};

  // Supported store types.
  public static final String OZONE = "ozone";
  public static final String S3 = "s3";

  // For OM Audit usage
  public static final String VOLUME = "volume";
  public static final String BUCKET = "bucket";
  public static final String KEY = "key";
  public static final String SRC_KEY = "srcKey";
  public static final String DST_KEY = "dstKey";
  public static final String USED_BYTES = "usedBytes";
  public static final String USED_NAMESPACE = "usedNamespace";
  public static final String QUOTA_IN_BYTES = "quotaInBytes";
  public static final String QUOTA_IN_NAMESPACE = "quotaInNamespace";
  public static final String OBJECT_ID = "objectID";
  public static final String UPDATE_ID = "updateID";
  public static final String CLIENT_ID = "clientID";
  public static final String OWNER = "owner";
  public static final String ADMIN = "admin";
  public static final String USERNAME = "username";
  public static final String PREV_KEY = "prevKey";
  public static final String START_KEY = "startKey";
  public static final String MAX_KEYS = "maxKeys";
  public static final String PREFIX = "prefix";
  public static final String KEY_PREFIX = "keyPrefix";
  public static final String ACL = "acl";
  public static final String ACLS = "acls";
  public static final String USER_ACL = "userAcl";
  public static final String ADD_ACLS = "addAcls";
  public static final String REMOVE_ACLS = "removeAcls";
  public static final String MAX_NUM_OF_BUCKETS = "maxNumOfBuckets";
  public static final String TO_KEY_NAME = "toKeyName";
  public static final String STORAGE_TYPE = "storageType";
  public static final String RESOURCE_TYPE = "resourceType";
  public static final String IS_VERSION_ENABLED = "isVersionEnabled";
  public static final String CREATION_TIME = "creationTime";
  public static final String MODIFICATION_TIME = "modificationTime";
  public static final String DATA_SIZE = "dataSize";
  public static final String REPLICATION_TYPE = "replicationType";
  public static final String REPLICATION_FACTOR = "replicationFactor";
  public static final String KEY_LOCATION_INFO = "keyLocationInfo";
  public static final String MULTIPART_LIST = "multipartList";
  public static final String UPLOAD_ID = "uploadID";
  public static final String PART_NUMBER_MARKER = "partNumberMarker";
  public static final String MAX_PARTS = "maxParts";
  public static final String S3_BUCKET = "s3Bucket";
  public static final String S3_GETSECRET_USER = "S3GetSecretUser";
  public static final String RENAMED_KEYS_MAP = "renamedKeysMap";
  public static final String UNRENAMED_KEYS_MAP = "unRenamedKeysMap";
  public static final String MULTIPART_UPLOAD_PART_NUMBER = "partNumber";
  public static final String MULTIPART_UPLOAD_PART_NAME = "partName";
  public static final String BUCKET_ENCRYPTION_KEY = "bucketEncryptionKey";
  public static final String DELETED_KEYS_LIST = "deletedKeysList";
  public static final String UNDELETED_KEYS_LIST = "unDeletedKeysList";
  public static final String SOURCE_VOLUME = "sourceVolume";
  public static final String SOURCE_BUCKET = "sourceBucket";



  // For OM metrics saving to a file
  public static final String OM_METRICS_FILE = "omMetrics";
  public static final String OM_METRICS_TEMP_FILE = OM_METRICS_FILE + ".tmp";

  // For Multipart upload
  public static final int OM_MULTIPART_MIN_SIZE = 5 * 1024 * 1024;

  // GRPC block token metadata header and context key
  public static final String OZONE_BLOCK_TOKEN = "blocktoken";
  public static final Context.Key<UserGroupInformation> UGI_CTX_KEY =
      Context.key("UGI");

  public static final Metadata.Key<String> OBT_METADATA_KEY =
      Metadata.Key.of(OZONE_BLOCK_TOKEN, ASCII_STRING_MARSHALLER);
  public static final Metadata.Key<String> USER_METADATA_KEY =
      Metadata.Key.of(OZONE_USER, ASCII_STRING_MARSHALLER);

  public static final String RPC_PORT = "RPC";

  // Default OMServiceID for OM Ratis servers to use as RaftGroupId
  public static final String OM_SERVICE_ID_DEFAULT = "omServiceIdDefault";
  public static final String OM_DEFAULT_NODE_ID = "om1";

  public static final String JAVA_TMP_DIR = "java.io.tmpdir";
  public static final String LOCALHOST = "localhost";


  public static final int S3_BUCKET_MIN_LENGTH = 3;
  public static final int S3_BUCKET_MAX_LENGTH = 64;

  //GDPR
  public static final String GDPR_FLAG = "gdprEnabled";
  public static final String GDPR_ALGORITHM_NAME = "AES";
  public static final int GDPR_DEFAULT_RANDOM_SECRET_LENGTH = 16;
  public static final Charset GDPR_CHARSET = StandardCharsets.UTF_8;
  public static final String GDPR_LENGTH = "length";
  public static final String GDPR_SECRET = "secret";
  public static final String GDPR_ALGORITHM = "algorithm";

  /**
   * Block key name as illegal characters
   *
   * This regular expression is used to check if key name
   * contains illegal characters when creating/renaming key.
   *
   * Avoid the following characters in a key name:
   * "\", "{", "}", "^", "<", ">", "#", "|", "%", "`", "[", "]", "~", "?"
   * and Non-printable ASCII characters (128–255 decimal characters).
   * https://docs.aws.amazon.com/AmazonS3/latest/dev/UsingMetadata.html
   */
  public static final Pattern KEYNAME_ILLEGAL_CHARACTER_CHECK_REGEX  =
          Pattern.compile("^[^^{}<>^?%~#`\\[\\]\\|\\\\(\\x80-\\xff)]+$");

  public static final String FS_FILE_COPYING_TEMP_SUFFIX= "._COPYING_";

  // Transaction Info
  public static final String TRANSACTION_INFO_KEY = "#TRANSACTIONINFO";
  public static final String TRANSACTION_INFO_SPLIT_KEY = "#";

  public static final String PREPARE_MARKER_KEY = "#PREPAREDINFO";

  public static final String CONTAINER_DB_TYPE_ROCKSDB = "RocksDB";
  public static final String CONTAINER_DB_TYPE_LEVELDB = "LevelDB";

  // An on-disk transient marker file used when replacing DB with checkpoint
  public static final String DB_TRANSIENT_MARKER = "dbInconsistentMarker";

  // An on-disk marker file used to indicate that the OM is in prepare and
  // should remain prepared even after a restart.
  public static final String PREPARE_MARKER = "prepareMarker";

  public static final String OM_RATIS_SNAPSHOT_DIR = "snapshot";

<<<<<<< HEAD
  public static final long DEFAULT_OM_UPDATE_ID = -1L;
=======
  public static final long DEFAULT_OM_UPDATE_ID = -1L;  

  // CRL Sequence Id
  public static final String CRL_SEQUENCE_ID_KEY = "CRL_SEQUENCE_ID";
>>>>>>> f8f1b5f9

}<|MERGE_RESOLUTION|>--- conflicted
+++ resolved
@@ -399,13 +399,8 @@
 
   public static final String OM_RATIS_SNAPSHOT_DIR = "snapshot";
 
-<<<<<<< HEAD
   public static final long DEFAULT_OM_UPDATE_ID = -1L;
-=======
-  public static final long DEFAULT_OM_UPDATE_ID = -1L;  
-
   // CRL Sequence Id
   public static final String CRL_SEQUENCE_ID_KEY = "CRL_SEQUENCE_ID";
->>>>>>> f8f1b5f9
 
 }