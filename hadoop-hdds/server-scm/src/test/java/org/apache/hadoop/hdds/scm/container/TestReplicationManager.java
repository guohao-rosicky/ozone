/**
 * Licensed to the Apache Software Foundation (ASF) under one
 * or more contributor license agreements.  See the NOTICE file
 * distributed with this work for additional information
 * regarding copyright ownership.  The ASF licenses this file
 * to you under the Apache License, Version 2.0 (the
 * "License"); you may not use this file except in compliance
 * with the License.  You may obtain a copy of the License at
 * <p>
 * http://www.apache.org/licenses/LICENSE-2.0
 * <p>
 * Unless required by applicable law or agreed to in writing, software
 * distributed under the License is distributed on an "AS IS" BASIS,
 * WITHOUT WARRANTIES OR CONDITIONS OF ANY KIND, either express or implied.
 * See the License for the specific language governing permissions and
 * limitations under the License.
 */

package org.apache.hadoop.hdds.scm.container;

<<<<<<< HEAD
import com.google.common.primitives.Longs;
import org.apache.hadoop.conf.Configuration;
=======
import org.apache.hadoop.hdds.conf.ConfigurationSource;
>>>>>>> 6267a39d
import org.apache.hadoop.hdds.conf.OzoneConfiguration;
import org.apache.hadoop.hdds.protocol.DatanodeDetails;
import org.apache.hadoop.hdds.protocol.proto.HddsProtos.LifeCycleState;
import org.apache.hadoop.hdds.protocol.proto.HddsProtos.NodeState;
import org.apache.hadoop.hdds.protocol.proto
    .StorageContainerDatanodeProtocolProtos.ContainerReplicaProto.State;
import org.apache.hadoop.hdds.protocol.proto
    .StorageContainerDatanodeProtocolProtos.SCMCommandProto;
import org.apache.hadoop.hdds.scm.container.ReplicationManager
    .ReplicationManagerConfiguration;
import org.apache.hadoop.hdds.scm.PlacementPolicy;
import org.apache.hadoop.hdds.scm.container.placement.algorithms.ContainerPlacementStatusDefault;
import org.apache.hadoop.hdds.scm.events.SCMEvents;
import org.apache.hadoop.hdds.scm.exceptions.SCMException;
<<<<<<< HEAD
import org.apache.hadoop.hdds.scm.node.NodeStatus;
=======
import org.apache.hadoop.hdds.scm.node.SCMNodeManager;
>>>>>>> 6267a39d
import org.apache.hadoop.hdds.server.events.EventHandler;
import org.apache.hadoop.hdds.server.events.EventPublisher;
import org.apache.hadoop.hdds.server.events.EventQueue;
import org.apache.hadoop.ozone.lock.LockManager;
import org.apache.hadoop.ozone.protocol.commands.CommandForDatanode;
import org.junit.After;
import org.junit.Assert;
import org.junit.Before;
import org.junit.Test;
import org.mockito.ArgumentMatcher;
import org.mockito.Mockito;

import java.io.IOException;
import java.util.ArrayList;
import java.util.HashMap;
import java.util.List;
import java.util.Map;
import java.util.Optional;
import java.util.Set;
import java.util.UUID;
import java.util.concurrent.atomic.AtomicInteger;
import java.util.function.Function;
import java.util.stream.Collectors;
import java.util.stream.IntStream;

import static org.apache.hadoop.hdds.protocol.MockDatanodeDetails.createDatanodeDetails;
import static org.apache.hadoop.hdds.protocol.proto.HddsProtos.NodeOperationalState.DECOMMISSIONED;
import static org.apache.hadoop.hdds.protocol.proto.HddsProtos.NodeOperationalState.DECOMMISSIONING;
import static org.apache.hadoop.hdds.protocol.proto.HddsProtos.NodeOperationalState.IN_MAINTENANCE;
import static org.apache.hadoop.hdds.protocol.proto.HddsProtos.NodeOperationalState.IN_SERVICE;
import static org.apache.hadoop.hdds.protocol.proto.HddsProtos.NodeState.HEALTHY;
import static org.apache.hadoop.hdds.protocol.proto.HddsProtos.NodeState.STALE;
import static org.apache.hadoop.hdds.protocol.proto.StorageContainerDatanodeProtocolProtos.ContainerReplicaProto.State.CLOSED;
import static org.apache.hadoop.hdds.scm.TestUtils.getContainer;
import static org.apache.hadoop.hdds.scm.TestUtils.getReplicas;
import static org.apache.hadoop.hdds.protocol.MockDatanodeDetails.randomDatanodeDetails;

/**
 * Test cases to verify the functionality of ReplicationManager.
 */
public class TestReplicationManager {

  private ReplicationManager replicationManager;
  private ContainerStateManager containerStateManager;
  private PlacementPolicy containerPlacementPolicy;
  private EventQueue eventQueue;
  private DatanodeCommandHandler datanodeCommandHandler;
<<<<<<< HEAD
  private SimpleMockNodeManager nodeManager;
  private ContainerManager containerManager;
  private Configuration conf;

  @Before
  public void setup() throws IOException, InterruptedException {
    conf = new OzoneConfiguration();
    containerManager =
=======
  private SCMNodeManager scmNodeManager;

  @Before
  public void setup() throws IOException, InterruptedException {
    final ConfigurationSource conf = new OzoneConfiguration();
    final ContainerManager containerManager =
>>>>>>> 6267a39d
        Mockito.mock(ContainerManager.class);
    nodeManager = new SimpleMockNodeManager();
    eventQueue = new EventQueue();
    containerStateManager = new ContainerStateManager(conf);

    datanodeCommandHandler = new DatanodeCommandHandler();
    eventQueue.addHandler(SCMEvents.DATANODE_COMMAND, datanodeCommandHandler);

    Mockito.when(containerManager.getContainerIDs())
        .thenAnswer(invocation -> containerStateManager.getAllContainerIDs());

    Mockito.when(containerManager.getContainer(Mockito.any(ContainerID.class)))
        .thenAnswer(invocation -> containerStateManager
            .getContainer((ContainerID)invocation.getArguments()[0]));

    Mockito.when(containerManager.getContainerReplicas(
        Mockito.any(ContainerID.class)))
        .thenAnswer(invocation -> containerStateManager
            .getContainerReplicas((ContainerID)invocation.getArguments()[0]));

    containerPlacementPolicy = Mockito.mock(PlacementPolicy.class);

    Mockito.when(containerPlacementPolicy.chooseDatanodes(
        Mockito.anyListOf(DatanodeDetails.class),
        Mockito.anyListOf(DatanodeDetails.class),
        Mockito.anyInt(), Mockito.anyLong()))
        .thenAnswer(invocation -> {
          int count = (int) invocation.getArguments()[2];
          return IntStream.range(0, count)
              .mapToObj(i -> randomDatanodeDetails())
              .collect(Collectors.toList());
        });

<<<<<<< HEAD
    createReplicationManager(new ReplicationManagerConfiguration());
=======
    Mockito.when(containerPlacementPolicy.validateContainerPlacement(
        Mockito.anyListOf(DatanodeDetails.class),
        Mockito.anyInt()
        )).thenAnswer(invocation ->  {
          return new ContainerPlacementStatusDefault(2, 2, 3);
        });

    scmNodeManager = Mockito.mock(SCMNodeManager.class);
    Mockito.when(scmNodeManager.getNodeState(
        Mockito.any(DatanodeDetails.class)))
        .thenReturn(NodeState.HEALTHY);

>>>>>>> 6267a39d
    replicationManager = new ReplicationManager(
        new ReplicationManagerConfiguration(),
        containerManager,
        containerPlacementPolicy,
        eventQueue,
        new LockManager<>(conf),
<<<<<<< HEAD
        nodeManager);
    replicationManager.start();
    Thread.sleep(100L);
  }

  private void createReplicationManager(ReplicationManagerConfiguration rmConf)
      throws InterruptedException {
    replicationManager = new ReplicationManager(
        rmConf,
        containerManager,
        containerPlacementPolicy,
        eventQueue,
        new LockManager<>(conf),
        nodeManager);
=======
        scmNodeManager);
>>>>>>> 6267a39d
    replicationManager.start();
    Thread.sleep(100L);
  }


  /**
   * Checks if restarting of replication manager works.
   */
  @Test
  public void testReplicationManagerRestart() throws InterruptedException {
    Assert.assertTrue(replicationManager.isRunning());
    replicationManager.stop();
    // Stop is a non-blocking call, it might take sometime for the
    // ReplicationManager to shutdown
    Thread.sleep(500);
    Assert.assertFalse(replicationManager.isRunning());
    replicationManager.start();
    Assert.assertTrue(replicationManager.isRunning());
  }

  /**
   * Open containers are not handled by ReplicationManager.
   * This test-case makes sure that ReplicationManages doesn't take
   * any action on OPEN containers.
   */
  @Test
  public void testOpenContainer() throws SCMException, InterruptedException {
    final ContainerInfo container = getContainer(LifeCycleState.OPEN);
    containerStateManager.loadContainer(container);
    replicationManager.processContainersNow();
    // Wait for EventQueue to call the event handler
    Thread.sleep(100L);
    Assert.assertEquals(0, datanodeCommandHandler.getInvocation());

  }

  /**
   * If the container is in CLOSING state we resend close container command
   * to all the datanodes.
   */
  @Test
  public void testClosingContainer() throws
      SCMException, ContainerNotFoundException, InterruptedException {
    final ContainerInfo container = getContainer(LifeCycleState.CLOSING);
    final ContainerID id = container.containerID();

    containerStateManager.loadContainer(container);

    // Two replicas in CLOSING state
    final Set<ContainerReplica> replicas = getReplicas(id, State.CLOSING,
        randomDatanodeDetails(),
        randomDatanodeDetails());

    // One replica in OPEN state
    final DatanodeDetails datanode = randomDatanodeDetails();
    replicas.addAll(getReplicas(id, State.OPEN, datanode));

    for (ContainerReplica replica : replicas) {
      containerStateManager.updateContainerReplica(id, replica);
    }

    final int currentCloseCommandCount = datanodeCommandHandler
        .getInvocationCount(SCMCommandProto.Type.closeContainerCommand);

    replicationManager.processContainersNow();
    // Wait for EventQueue to call the event handler
    Thread.sleep(100L);
    Assert.assertEquals(currentCloseCommandCount + 3, datanodeCommandHandler
        .getInvocationCount(SCMCommandProto.Type.closeContainerCommand));

    // Update the OPEN to CLOSING
    for (ContainerReplica replica : getReplicas(id, State.CLOSING, datanode)) {
      containerStateManager.updateContainerReplica(id, replica);
    }

    replicationManager.processContainersNow();
    // Wait for EventQueue to call the event handler
    Thread.sleep(100L);
    Assert.assertEquals(currentCloseCommandCount + 6, datanodeCommandHandler
        .getInvocationCount(SCMCommandProto.Type.closeContainerCommand));
  }


  /**
   * The container is QUASI_CLOSED but two of the replica is still in
   * open state. ReplicationManager should resend close command to those
   * datanodes.
   */
  @Test
  public void testQuasiClosedContainerWithTwoOpenReplica() throws
      SCMException, ContainerNotFoundException, InterruptedException {
    final ContainerInfo container = getContainer(LifeCycleState.QUASI_CLOSED);
    final ContainerID id = container.containerID();
    final UUID originNodeId = UUID.randomUUID();
    final ContainerReplica replicaOne = getReplicas(
        id, State.QUASI_CLOSED, 1000L, originNodeId, randomDatanodeDetails());
    final ContainerReplica replicaTwo = getReplicas(
        id, State.OPEN, 1000L, originNodeId, randomDatanodeDetails());
    final DatanodeDetails datanodeDetails = randomDatanodeDetails();
    final ContainerReplica replicaThree = getReplicas(
        id, State.OPEN, 1000L, datanodeDetails.getUuid(), datanodeDetails);

    containerStateManager.loadContainer(container);
    containerStateManager.updateContainerReplica(id, replicaOne);
    containerStateManager.updateContainerReplica(id, replicaTwo);
    containerStateManager.updateContainerReplica(id, replicaThree);

    final int currentCloseCommandCount = datanodeCommandHandler
        .getInvocationCount(SCMCommandProto.Type.closeContainerCommand);
    // Two of the replicas are in OPEN state
    replicationManager.processContainersNow();
    // Wait for EventQueue to call the event handler
    Thread.sleep(100L);
    Assert.assertEquals(currentCloseCommandCount + 2, datanodeCommandHandler
        .getInvocationCount(SCMCommandProto.Type.closeContainerCommand));
    Assert.assertTrue(datanodeCommandHandler.received(
        SCMCommandProto.Type.closeContainerCommand,
        replicaTwo.getDatanodeDetails()));
    Assert.assertTrue(datanodeCommandHandler.received(
        SCMCommandProto.Type.closeContainerCommand,
        replicaThree.getDatanodeDetails()));
  }

  /**
   * When the container is in QUASI_CLOSED state and all the replicas are
   * also in QUASI_CLOSED state and doesn't have a quorum to force close
   * the container, ReplicationManager will not do anything.
   */
  @Test
  public void testHealthyQuasiClosedContainer() throws
      SCMException, ContainerNotFoundException, InterruptedException {
    final ContainerInfo container = getContainer(LifeCycleState.QUASI_CLOSED);
    final ContainerID id = container.containerID();
    final UUID originNodeId = UUID.randomUUID();
    final ContainerReplica replicaOne = getReplicas(
        id, State.QUASI_CLOSED, 1000L, originNodeId, randomDatanodeDetails());
    final ContainerReplica replicaTwo = getReplicas(
        id, State.QUASI_CLOSED, 1000L, originNodeId, randomDatanodeDetails());
    final ContainerReplica replicaThree = getReplicas(
        id, State.QUASI_CLOSED, 1000L, originNodeId, randomDatanodeDetails());

    containerStateManager.loadContainer(container);
    containerStateManager.updateContainerReplica(id, replicaOne);
    containerStateManager.updateContainerReplica(id, replicaTwo);
    containerStateManager.updateContainerReplica(id, replicaThree);

    // All the QUASI_CLOSED replicas have same originNodeId, so the
    // container will not be closed. ReplicationManager should take no action.
    replicationManager.processContainersNow();
    // Wait for EventQueue to call the event handler
    Thread.sleep(100L);
    Assert.assertEquals(0, datanodeCommandHandler.getInvocation());
  }

  /**
   * When a container is QUASI_CLOSED and we don't have quorum to force close
   * the container, the container should have all the replicas in QUASI_CLOSED
   * state, else ReplicationManager will take action.
   *
   * In this test case we make one of the replica unhealthy, replication manager
   * will send delete container command to the datanode which has the unhealthy
   * replica.
   */
  @Test
  public void testQuasiClosedContainerWithUnhealthyReplica()
      throws SCMException, ContainerNotFoundException, InterruptedException,
      ContainerReplicaNotFoundException {
    final ContainerInfo container = getContainer(LifeCycleState.QUASI_CLOSED);
    final ContainerID id = container.containerID();
    final UUID originNodeId = UUID.randomUUID();
    final ContainerReplica replicaOne = getReplicas(
        id, State.QUASI_CLOSED, 1000L, originNodeId, randomDatanodeDetails());
    final ContainerReplica replicaTwo = getReplicas(
        id, State.QUASI_CLOSED, 1000L, originNodeId, randomDatanodeDetails());
    final ContainerReplica replicaThree = getReplicas(
        id, State.QUASI_CLOSED, 1000L, originNodeId, randomDatanodeDetails());

    containerStateManager.loadContainer(container);
    containerStateManager.updateContainerReplica(id, replicaOne);
    containerStateManager.updateContainerReplica(id, replicaTwo);
    containerStateManager.updateContainerReplica(id, replicaThree);

    final int currentDeleteCommandCount = datanodeCommandHandler
        .getInvocationCount(SCMCommandProto.Type.deleteContainerCommand);
    final int currentReplicateCommandCount = datanodeCommandHandler
        .getInvocationCount(SCMCommandProto.Type.replicateContainerCommand);

    // All the QUASI_CLOSED replicas have same originNodeId, so the
    // container will not be closed. ReplicationManager should take no action.
    replicationManager.processContainersNow();
    // Wait for EventQueue to call the event handler
    Thread.sleep(100L);
    Assert.assertEquals(0, datanodeCommandHandler.getInvocation());

    // Make the first replica unhealthy
    final ContainerReplica unhealthyReplica = getReplicas(
        id, State.UNHEALTHY, 1000L, originNodeId,
        replicaOne.getDatanodeDetails());
    containerStateManager.updateContainerReplica(id, unhealthyReplica);

    replicationManager.processContainersNow();
    // Wait for EventQueue to call the event handler
    Thread.sleep(100L);
    Assert.assertEquals(currentDeleteCommandCount + 1, datanodeCommandHandler
        .getInvocationCount(SCMCommandProto.Type.deleteContainerCommand));
    Assert.assertTrue(datanodeCommandHandler.received(
        SCMCommandProto.Type.deleteContainerCommand,
        replicaOne.getDatanodeDetails()));

    // Now we will delete the unhealthy replica from in-memory.
    containerStateManager.removeContainerReplica(id, replicaOne);

    // The container is under replicated as unhealthy replica is removed
    replicationManager.processContainersNow();
    // Wait for EventQueue to call the event handler
    Thread.sleep(100L);

    // We should get replicate command
    Assert.assertEquals(currentReplicateCommandCount + 1,
        datanodeCommandHandler.getInvocationCount(
            SCMCommandProto.Type.replicateContainerCommand));
  }

  /**
   * When a QUASI_CLOSED container is over replicated, ReplicationManager
   * deletes the excess replicas.
   */
  @Test
  public void testOverReplicatedQuasiClosedContainer() throws
      SCMException, ContainerNotFoundException, InterruptedException {
    final ContainerInfo container = getContainer(LifeCycleState.QUASI_CLOSED);
    final ContainerID id = container.containerID();
    final UUID originNodeId = UUID.randomUUID();
    final ContainerReplica replicaOne = getReplicas(
        id, State.QUASI_CLOSED, 1000L, originNodeId, randomDatanodeDetails());
    final ContainerReplica replicaTwo = getReplicas(
        id, State.QUASI_CLOSED, 1000L, originNodeId, randomDatanodeDetails());
    final ContainerReplica replicaThree = getReplicas(
        id, State.QUASI_CLOSED, 1000L, originNodeId, randomDatanodeDetails());
    final ContainerReplica replicaFour = getReplicas(
        id, State.QUASI_CLOSED, 1000L, originNodeId, randomDatanodeDetails());

    containerStateManager.loadContainer(container);
    containerStateManager.updateContainerReplica(id, replicaOne);
    containerStateManager.updateContainerReplica(id, replicaTwo);
    containerStateManager.updateContainerReplica(id, replicaThree);
    containerStateManager.updateContainerReplica(id, replicaFour);

    final int currentDeleteCommandCount = datanodeCommandHandler
        .getInvocationCount(SCMCommandProto.Type.deleteContainerCommand);

    replicationManager.processContainersNow();
    // Wait for EventQueue to call the event handler
    Thread.sleep(100L);
    Assert.assertEquals(currentDeleteCommandCount + 1, datanodeCommandHandler
        .getInvocationCount(SCMCommandProto.Type.deleteContainerCommand));
  }

  /**
   * When a QUASI_CLOSED container is over replicated, ReplicationManager
   * deletes the excess replicas. While choosing the replica for deletion
   * ReplicationManager should prioritize unhealthy replica over QUASI_CLOSED
   * replica.
   */
  @Test
  public void testOverReplicatedQuasiClosedContainerWithUnhealthyReplica()
      throws SCMException, ContainerNotFoundException, InterruptedException {
    final ContainerInfo container = getContainer(LifeCycleState.QUASI_CLOSED);
    final ContainerID id = container.containerID();
    final UUID originNodeId = UUID.randomUUID();
    final ContainerReplica replicaOne = getReplicas(
        id, State.UNHEALTHY, 1000L, originNodeId, randomDatanodeDetails());
    final ContainerReplica replicaTwo = getReplicas(
        id, State.QUASI_CLOSED, 1000L, originNodeId, randomDatanodeDetails());
    final ContainerReplica replicaThree = getReplicas(
        id, State.QUASI_CLOSED, 1000L, originNodeId, randomDatanodeDetails());
    final ContainerReplica replicaFour = getReplicas(
        id, State.QUASI_CLOSED, 1000L, originNodeId, randomDatanodeDetails());

    containerStateManager.loadContainer(container);
    containerStateManager.updateContainerReplica(id, replicaOne);
    containerStateManager.updateContainerReplica(id, replicaTwo);
    containerStateManager.updateContainerReplica(id, replicaThree);
    containerStateManager.updateContainerReplica(id, replicaFour);

    final int currentDeleteCommandCount = datanodeCommandHandler
        .getInvocationCount(SCMCommandProto.Type.deleteContainerCommand);

    replicationManager.processContainersNow();
    // Wait for EventQueue to call the event handler
    Thread.sleep(100L);
    Assert.assertEquals(currentDeleteCommandCount + 1, datanodeCommandHandler
        .getInvocationCount(SCMCommandProto.Type.deleteContainerCommand));
    Assert.assertTrue(datanodeCommandHandler.received(
        SCMCommandProto.Type.deleteContainerCommand,
        replicaOne.getDatanodeDetails()));
  }

  /**
   * ReplicationManager should replicate an QUASI_CLOSED replica if it is
   * under replicated.
   */
  @Test
  public void testUnderReplicatedQuasiClosedContainer() throws
      SCMException, ContainerNotFoundException, InterruptedException {
    final ContainerInfo container = getContainer(LifeCycleState.QUASI_CLOSED);
    final ContainerID id = container.containerID();
    final UUID originNodeId = UUID.randomUUID();
    final ContainerReplica replicaOne = getReplicas(
        id, State.QUASI_CLOSED, 1000L, originNodeId, randomDatanodeDetails());
    final ContainerReplica replicaTwo = getReplicas(
        id, State.QUASI_CLOSED, 1000L, originNodeId, randomDatanodeDetails());

    containerStateManager.loadContainer(container);
    containerStateManager.updateContainerReplica(id, replicaOne);
    containerStateManager.updateContainerReplica(id, replicaTwo);

    final int currentReplicateCommandCount = datanodeCommandHandler
        .getInvocationCount(SCMCommandProto.Type.replicateContainerCommand);

    replicationManager.processContainersNow();
    // Wait for EventQueue to call the event handler
    Thread.sleep(100L);
    Assert.assertEquals(currentReplicateCommandCount + 1,
        datanodeCommandHandler.getInvocationCount(
            SCMCommandProto.Type.replicateContainerCommand));
  }

  /**
   * When a QUASI_CLOSED container is under replicated, ReplicationManager
   * should re-replicate it. If there are any unhealthy replica, it has to
   * be deleted.
   *
   * In this test case, the container is QUASI_CLOSED and is under replicated
   * and also has an unhealthy replica.
   *
   * In the first iteration of ReplicationManager, it should re-replicate
   * the container so that it has enough replicas.
   *
   * In the second iteration, ReplicationManager should delete the unhealthy
   * replica.
   *
   * In the third iteration, ReplicationManager will re-replicate as the
   * container has again become under replicated after the unhealthy
   * replica has been deleted.
   *
   */
  @Test
  public void testUnderReplicatedQuasiClosedContainerWithUnhealthyReplica()
      throws SCMException, ContainerNotFoundException, InterruptedException,
      ContainerReplicaNotFoundException {
    final ContainerInfo container = getContainer(LifeCycleState.QUASI_CLOSED);
    final ContainerID id = container.containerID();
    final UUID originNodeId = UUID.randomUUID();
    final ContainerReplica replicaOne = getReplicas(
        id, State.QUASI_CLOSED, 1000L, originNodeId, randomDatanodeDetails());
    final ContainerReplica replicaTwo = getReplicas(
        id, State.UNHEALTHY, 1000L, originNodeId, randomDatanodeDetails());

    containerStateManager.loadContainer(container);
    containerStateManager.updateContainerReplica(id, replicaOne);
    containerStateManager.updateContainerReplica(id, replicaTwo);

    final int currentReplicateCommandCount = datanodeCommandHandler
        .getInvocationCount(SCMCommandProto.Type.replicateContainerCommand);
    final int currentDeleteCommandCount = datanodeCommandHandler
        .getInvocationCount(SCMCommandProto.Type.deleteContainerCommand);

    replicationManager.processContainersNow();
    // Wait for EventQueue to call the event handler
    Thread.sleep(100L);
    Assert.assertEquals(currentReplicateCommandCount + 1,
        datanodeCommandHandler.getInvocationCount(
            SCMCommandProto.Type.replicateContainerCommand));

    Optional<CommandForDatanode> replicateCommand = datanodeCommandHandler
        .getReceivedCommands().stream()
        .filter(c -> c.getCommand().getType()
            .equals(SCMCommandProto.Type.replicateContainerCommand))
        .findFirst();

    Assert.assertTrue(replicateCommand.isPresent());

    DatanodeDetails newNode = createDatanodeDetails(
        replicateCommand.get().getDatanodeId());
    ContainerReplica newReplica = getReplicas(
        id, State.QUASI_CLOSED, 1000L, originNodeId, newNode);
    containerStateManager.updateContainerReplica(id, newReplica);

    /*
     * We have report the replica to SCM, in the next ReplicationManager
     * iteration it should delete the unhealthy replica.
     */

    replicationManager.processContainersNow();
    // Wait for EventQueue to call the event handler
    Thread.sleep(100L);
    Assert.assertEquals(currentDeleteCommandCount + 1, datanodeCommandHandler
        .getInvocationCount(SCMCommandProto.Type.deleteContainerCommand));
    // ReplicaTwo should be deleted, that is the unhealthy one
    Assert.assertTrue(datanodeCommandHandler.received(
        SCMCommandProto.Type.deleteContainerCommand,
        replicaTwo.getDatanodeDetails()));

    containerStateManager.removeContainerReplica(id, replicaTwo);

    /*
     * We have now removed unhealthy replica, next iteration of
     * ReplicationManager should re-replicate the container as it
     * is under replicated now
     */

    replicationManager.processContainersNow();
    // Wait for EventQueue to call the event handler
    Thread.sleep(100L);
    Assert.assertEquals(currentReplicateCommandCount + 2,
        datanodeCommandHandler.getInvocationCount(
            SCMCommandProto.Type.replicateContainerCommand));
  }


  /**
   * When a container is QUASI_CLOSED and it has >50% of its replica
   * in QUASI_CLOSED state with unique origin node id,
   * ReplicationManager should force close the replica(s) with
   * highest BCSID.
   */
  @Test
  public void testQuasiClosedToClosed() throws
      SCMException, ContainerNotFoundException, InterruptedException {
    final ContainerInfo container = getContainer(LifeCycleState.QUASI_CLOSED);
    final ContainerID id = container.containerID();
    final Set<ContainerReplica> replicas = getReplicas(id, State.QUASI_CLOSED,
        randomDatanodeDetails(),
        randomDatanodeDetails(),
        randomDatanodeDetails());
    containerStateManager.loadContainer(container);
    for (ContainerReplica replica : replicas) {
      containerStateManager.updateContainerReplica(id, replica);
    }

    final int currentCloseCommandCount = datanodeCommandHandler
        .getInvocationCount(SCMCommandProto.Type.closeContainerCommand);

    replicationManager.processContainersNow();
    // Wait for EventQueue to call the event handler
    Thread.sleep(100L);

    // All the replicas have same BCSID, so all of them will be closed.
    Assert.assertEquals(currentCloseCommandCount + 3, datanodeCommandHandler
        .getInvocationCount(SCMCommandProto.Type.closeContainerCommand));

  }


  /**
   * ReplicationManager should not take any action if the container is
   * CLOSED and healthy.
   */
  @Test
  public void testHealthyClosedContainer()
      throws SCMException, ContainerNotFoundException, InterruptedException {
    final ContainerInfo container = getContainer(LifeCycleState.CLOSED);
    final ContainerID id = container.containerID();
    final Set<ContainerReplica> replicas = getReplicas(id, CLOSED,
        randomDatanodeDetails(),
        randomDatanodeDetails(),
        randomDatanodeDetails());

    containerStateManager.loadContainer(container);
    for (ContainerReplica replica : replicas) {
      containerStateManager.updateContainerReplica(id, replica);
    }

    replicationManager.processContainersNow();
    // Wait for EventQueue to call the event handler
    Thread.sleep(100L);
    Assert.assertEquals(0, datanodeCommandHandler.getInvocation());
  }

  /**
   * ReplicationManager should close the unhealthy OPEN container.
   */
  @Test
  public void testUnhealthyOpenContainer()
      throws SCMException, ContainerNotFoundException, InterruptedException {
    final ContainerInfo container = getContainer(LifeCycleState.OPEN);
    final ContainerID id = container.containerID();
    final Set<ContainerReplica> replicas = getReplicas(id, State.OPEN,
        randomDatanodeDetails(),
        randomDatanodeDetails());
    replicas.addAll(getReplicas(id, State.UNHEALTHY, randomDatanodeDetails()));

    containerStateManager.loadContainer(container);
    for (ContainerReplica replica : replicas) {
      containerStateManager.updateContainerReplica(id, replica);
    }

    final CloseContainerEventHandler closeContainerHandler =
        Mockito.mock(CloseContainerEventHandler.class);
    eventQueue.addHandler(SCMEvents.CLOSE_CONTAINER, closeContainerHandler);

    replicationManager.processContainersNow();

    // Wait for EventQueue to call the event handler
    Thread.sleep(100L);
    Mockito.verify(closeContainerHandler, Mockito.times(1))
        .onMessage(id, eventQueue);
  }

  @Test
  public void testGeneratedConfig() {
    ReplicationManagerConfiguration rmc =
        OzoneConfiguration.newInstanceOf(ReplicationManagerConfiguration.class);

    //default is not included in ozone-site.xml but generated from annotation
    //to the ozone-site-generated.xml which should be loaded by the
    // OzoneConfiguration.
    Assert.assertEquals(1800000, rmc.getEventTimeout());

  }

  @Test
  public void additionalReplicaScheduledWhenMisReplicated()
      throws SCMException, ContainerNotFoundException, InterruptedException {
    final ContainerInfo container = getContainer(LifeCycleState.CLOSED);
    final ContainerID id = container.containerID();
    final UUID originNodeId = UUID.randomUUID();
    final ContainerReplica replicaOne = getReplicas(
        id, State.CLOSED, 1000L, originNodeId, randomDatanodeDetails());
    final ContainerReplica replicaTwo = getReplicas(
        id, State.CLOSED, 1000L, originNodeId, randomDatanodeDetails());
    final ContainerReplica replicaThree = getReplicas(
        id, State.CLOSED, 1000L, originNodeId, randomDatanodeDetails());

    containerStateManager.loadContainer(container);
    containerStateManager.updateContainerReplica(id, replicaOne);
    containerStateManager.updateContainerReplica(id, replicaTwo);
    containerStateManager.updateContainerReplica(id, replicaThree);

    // Ensure a mis-replicated status is returned for any containers in this
    // test where there are 3 replicas. When there are 2 or 4 replicas
    // the status returned will be healthy.
    Mockito.when(containerPlacementPolicy.validateContainerPlacement(
        Mockito.argThat(new ListOfNElements(3)),
        Mockito.anyInt()
    )).thenAnswer(invocation ->  {
      return new ContainerPlacementStatusDefault(1, 2, 3);
    });

    int currentReplicateCommandCount = datanodeCommandHandler
        .getInvocationCount(SCMCommandProto.Type.replicateContainerCommand);

    replicationManager.processContainersNow();
    // Wait for EventQueue to call the event handler
    Thread.sleep(100L);
    // At this stage, due to the mocked calls to validteContainerPlacement
    // the mis-replicated racks will not have improved, so expect to see nothing
    // scheduled.
    Assert.assertEquals(currentReplicateCommandCount + 1, datanodeCommandHandler
        .getInvocationCount(SCMCommandProto.Type.replicateContainerCommand));

    // Now make it so that all containers seem mis-replicated no matter how
    // many replicas. This will test replicas are not scheduled if the new
    // replica does not fix the mis-replication.
    Mockito.when(containerPlacementPolicy.validateContainerPlacement(
        Mockito.anyList(),
        Mockito.anyInt()
    )).thenAnswer(invocation ->  {
      return new ContainerPlacementStatusDefault(1, 2, 3);
    });

    currentReplicateCommandCount = datanodeCommandHandler
        .getInvocationCount(SCMCommandProto.Type.replicateContainerCommand);

    replicationManager.processContainersNow();
    // Wait for EventQueue to call the event handler
    Thread.sleep(100L);
    // At this stage, due to the mocked calls to validteContainerPlacement
    // the mis-replicated racks will not have improved, so expect to see nothing
    // scheduled.
    Assert.assertEquals(currentReplicateCommandCount, datanodeCommandHandler
        .getInvocationCount(SCMCommandProto.Type.replicateContainerCommand));
  }

  @Test
  public void overReplicatedButRemovingMakesMisReplicated()
      throws SCMException, ContainerNotFoundException, InterruptedException {
    // In this test, the excess replica should not be removed.
    final ContainerInfo container = getContainer(LifeCycleState.CLOSED);
    final ContainerID id = container.containerID();
    final UUID originNodeId = UUID.randomUUID();
    final ContainerReplica replicaOne = getReplicas(
        id, State.CLOSED, 1000L, originNodeId, randomDatanodeDetails());
    final ContainerReplica replicaTwo = getReplicas(
        id, State.CLOSED, 1000L, originNodeId, randomDatanodeDetails());
    final ContainerReplica replicaThree = getReplicas(
        id, State.CLOSED, 1000L, originNodeId, randomDatanodeDetails());
    final ContainerReplica replicaFour = getReplicas(
        id, State.CLOSED, 1000L, originNodeId, randomDatanodeDetails());
    final ContainerReplica replicaFive = getReplicas(
        id, State.UNHEALTHY, 1000L, originNodeId, randomDatanodeDetails());

    containerStateManager.loadContainer(container);
    containerStateManager.updateContainerReplica(id, replicaOne);
    containerStateManager.updateContainerReplica(id, replicaTwo);
    containerStateManager.updateContainerReplica(id, replicaThree);
    containerStateManager.updateContainerReplica(id, replicaFour);
    containerStateManager.updateContainerReplica(id, replicaFive);

    // Ensure a mis-replicated status is returned for any containers in this
    // test where there are exactly 3 replicas checked.
    Mockito.when(containerPlacementPolicy.validateContainerPlacement(
        Mockito.argThat(new ListOfNElements(3)),
        Mockito.anyInt()
    )).thenAnswer(
        invocation -> new ContainerPlacementStatusDefault(1, 2, 3));

    int currentDeleteCommandCount = datanodeCommandHandler
        .getInvocationCount(SCMCommandProto.Type.deleteContainerCommand);

    replicationManager.processContainersNow();
    // Wait for EventQueue to call the event handler
    Thread.sleep(100L);
    // The unhealthy replica should be removed, but not the other replica
    // as each time we test with 3 replicas, Mockitor ensures it returns
    // mis-replicated
    Assert.assertEquals(currentDeleteCommandCount + 1, datanodeCommandHandler
        .getInvocationCount(SCMCommandProto.Type.deleteContainerCommand));

    Assert.assertTrue(datanodeCommandHandler.received(
        SCMCommandProto.Type.deleteContainerCommand,
        replicaFive.getDatanodeDetails()));
  }

  @Test
  public void testOverReplicatedAndPolicySatisfied() throws
      SCMException, ContainerNotFoundException, InterruptedException {
    final ContainerInfo container = getContainer(LifeCycleState.CLOSED);
    final ContainerID id = container.containerID();
    final UUID originNodeId = UUID.randomUUID();
    final ContainerReplica replicaOne = getReplicas(
        id, State.CLOSED, 1000L, originNodeId, randomDatanodeDetails());
    final ContainerReplica replicaTwo = getReplicas(
        id, State.CLOSED, 1000L, originNodeId, randomDatanodeDetails());
    final ContainerReplica replicaThree = getReplicas(
        id, State.CLOSED, 1000L, originNodeId, randomDatanodeDetails());
    final ContainerReplica replicaFour = getReplicas(
        id, State.CLOSED, 1000L, originNodeId, randomDatanodeDetails());

    containerStateManager.loadContainer(container);
    containerStateManager.updateContainerReplica(id, replicaOne);
    containerStateManager.updateContainerReplica(id, replicaTwo);
    containerStateManager.updateContainerReplica(id, replicaThree);
    containerStateManager.updateContainerReplica(id, replicaFour);

    Mockito.when(containerPlacementPolicy.validateContainerPlacement(
        Mockito.argThat(new ListOfNElements(3)),
        Mockito.anyInt()
    )).thenAnswer(
        invocation -> new ContainerPlacementStatusDefault(2, 2, 3));

    final int currentDeleteCommandCount = datanodeCommandHandler
        .getInvocationCount(SCMCommandProto.Type.deleteContainerCommand);

    replicationManager.processContainersNow();
    // Wait for EventQueue to call the event handler
    Thread.sleep(100L);
    Assert.assertEquals(currentDeleteCommandCount + 1, datanodeCommandHandler
        .getInvocationCount(SCMCommandProto.Type.deleteContainerCommand));
  }

  @Test
  public void testOverReplicatedAndPolicyUnSatisfiedAndDeleted() throws
      SCMException, ContainerNotFoundException, InterruptedException {
    final ContainerInfo container = getContainer(LifeCycleState.CLOSED);
    final ContainerID id = container.containerID();
    final UUID originNodeId = UUID.randomUUID();
    final ContainerReplica replicaOne = getReplicas(
        id, State.CLOSED, 1000L, originNodeId, randomDatanodeDetails());
    final ContainerReplica replicaTwo = getReplicas(
        id, State.CLOSED, 1000L, originNodeId, randomDatanodeDetails());
    final ContainerReplica replicaThree = getReplicas(
        id, State.CLOSED, 1000L, originNodeId, randomDatanodeDetails());
    final ContainerReplica replicaFour = getReplicas(
        id, State.CLOSED, 1000L, originNodeId, randomDatanodeDetails());
    final ContainerReplica replicaFive = getReplicas(
        id, State.QUASI_CLOSED, 1000L, originNodeId, randomDatanodeDetails());

    containerStateManager.loadContainer(container);
    containerStateManager.updateContainerReplica(id, replicaOne);
    containerStateManager.updateContainerReplica(id, replicaTwo);
    containerStateManager.updateContainerReplica(id, replicaThree);
    containerStateManager.updateContainerReplica(id, replicaFour);
    containerStateManager.updateContainerReplica(id, replicaFive);

    Mockito.when(containerPlacementPolicy.validateContainerPlacement(
        Mockito.argThat(new FunctionMatcher(list ->
            list != null && ((List) list).size() <= 4)),
        Mockito.anyInt()
    )).thenAnswer(
        invocation -> new ContainerPlacementStatusDefault(1, 2, 3));

    final int currentDeleteCommandCount = datanodeCommandHandler
        .getInvocationCount(SCMCommandProto.Type.deleteContainerCommand);

    replicationManager.processContainersNow();
    // Wait for EventQueue to call the event handler
    Thread.sleep(100L);
    Assert.assertEquals(currentDeleteCommandCount + 2, datanodeCommandHandler
        .getInvocationCount(SCMCommandProto.Type.deleteContainerCommand));
  }

  /**
   * ReplicationManager should replicate an additional replica if there are
   * decommissioned replicas.
   */
  @Test
  public void testUnderReplicatedDueToDecommission() throws
      SCMException, ContainerNotFoundException, InterruptedException {
    final ContainerInfo container = createContainer(LifeCycleState.CLOSED);
    addReplica(container, new NodeStatus(IN_SERVICE, HEALTHY), CLOSED);
    addReplica(container, new NodeStatus(DECOMMISSIONING, HEALTHY), CLOSED);
    addReplica(container, new NodeStatus(DECOMMISSIONING, HEALTHY), CLOSED);
    assertReplicaScheduled(2);
  }

  /**
   * ReplicationManager should replicate an additional replica when all copies
   * are decommissioning.
   */
  @Test
  public void testUnderReplicatedDueToAllDecommission() throws
      SCMException, ContainerNotFoundException, InterruptedException {
    final ContainerInfo container = createContainer(LifeCycleState.CLOSED);
    addReplica(container, new NodeStatus(DECOMMISSIONING, HEALTHY), CLOSED);
    addReplica(container, new NodeStatus(DECOMMISSIONING, HEALTHY), CLOSED);
    addReplica(container, new NodeStatus(DECOMMISSIONING, HEALTHY), CLOSED);
    assertReplicaScheduled(3);
  }

  /**
   * ReplicationManager should not take any action when the container is
   * correctly replicated with decommissioned replicas still present.
   */
  @Test
  public void testCorrectlyReplicatedWithDecommission() throws
      SCMException, ContainerNotFoundException, InterruptedException {
    final ContainerInfo container = createContainer(LifeCycleState.CLOSED);
    addReplica(container, new NodeStatus(IN_SERVICE, HEALTHY), CLOSED);
    addReplica(container, new NodeStatus(IN_SERVICE, HEALTHY), CLOSED);
    addReplica(container, new NodeStatus(IN_SERVICE, HEALTHY), CLOSED);
    addReplica(container, new NodeStatus(DECOMMISSIONING, HEALTHY), CLOSED);
    assertReplicaScheduled(0);
  }

  /**
   * ReplicationManager should replicate an additional replica when min rep
   * is not met for maintenance.
   */
  @Test
  public void testUnderReplicatedDueToMaintenance() throws
      SCMException, ContainerNotFoundException, InterruptedException {
    final ContainerInfo container = createContainer(LifeCycleState.CLOSED);
    addReplica(container, new NodeStatus(IN_SERVICE, HEALTHY), CLOSED);
    addReplica(container, new NodeStatus(IN_MAINTENANCE, HEALTHY), CLOSED);
    addReplica(container, new NodeStatus(IN_MAINTENANCE, HEALTHY), CLOSED);
    assertReplicaScheduled(1);
  }

  /**
   * ReplicationManager should not replicate an additional replica when if
   * min replica for maintenance is 1 and another replica is available.
   */
  @Test
  public void testNotUnderReplicatedDueToMaintenanceMinRepOne() throws
      SCMException, ContainerNotFoundException, InterruptedException {
    replicationManager.stop();
    ReplicationManagerConfiguration newConf =
        new ReplicationManagerConfiguration();
    newConf.setMaintenanceReplicaMinimum(1);
    createReplicationManager(newConf);
    final ContainerInfo container = createContainer(LifeCycleState.CLOSED);
    addReplica(container, new NodeStatus(IN_SERVICE, HEALTHY), CLOSED);
    addReplica(container, new NodeStatus(IN_MAINTENANCE, HEALTHY), CLOSED);
    addReplica(container, new NodeStatus(IN_MAINTENANCE, HEALTHY), CLOSED);
    assertReplicaScheduled(0);
  }

  /**
   * ReplicationManager should replicate an additional replica when all copies
   * are going off line and min rep is 1.
   */
  @Test
  public void testUnderReplicatedDueToMaintenanceMinRepOne() throws
      SCMException, ContainerNotFoundException, InterruptedException {
    replicationManager.stop();
    ReplicationManagerConfiguration newConf =
        new ReplicationManagerConfiguration();
    newConf.setMaintenanceReplicaMinimum(1);
    createReplicationManager(newConf);
    final ContainerInfo container = createContainer(LifeCycleState.CLOSED);
    addReplica(container, new NodeStatus(IN_MAINTENANCE, HEALTHY), CLOSED);
    addReplica(container, new NodeStatus(IN_MAINTENANCE, HEALTHY), CLOSED);
    addReplica(container, new NodeStatus(IN_MAINTENANCE, HEALTHY), CLOSED);
    assertReplicaScheduled(1);
  }

  /**
   * ReplicationManager should replicate additional replica when all copies
   * are going into maintenance.
   */
  @Test
  public void testUnderReplicatedDueToAllMaintenance() throws
      SCMException, ContainerNotFoundException, InterruptedException {
    final ContainerInfo container = createContainer(LifeCycleState.CLOSED);
    addReplica(container, new NodeStatus(IN_MAINTENANCE, HEALTHY), CLOSED);
    addReplica(container, new NodeStatus(IN_MAINTENANCE, HEALTHY), CLOSED);
    addReplica(container, new NodeStatus(IN_MAINTENANCE, HEALTHY), CLOSED);
    assertReplicaScheduled(2);
  }

  /**
   * ReplicationManager should not replicate additional replica sufficient
   * replica are available.
   */
  @Test
  public void testCorrectlyReplicatedWithMaintenance() throws
      SCMException, ContainerNotFoundException, InterruptedException {
    final ContainerInfo container = createContainer(LifeCycleState.CLOSED);
    addReplica(container, new NodeStatus(IN_SERVICE, HEALTHY), CLOSED);
    addReplica(container, new NodeStatus(IN_SERVICE, HEALTHY), CLOSED);
    addReplica(container, new NodeStatus(IN_MAINTENANCE, HEALTHY), CLOSED);
    addReplica(container, new NodeStatus(IN_MAINTENANCE, HEALTHY), CLOSED);
    assertReplicaScheduled(0);
  }

  /**
   * ReplicationManager should replicate additional replica when all copies
   * are decommissioning or maintenance.
   */
  @Test
  public void testUnderReplicatedWithDecommissionAndMaintenance() throws
      SCMException, ContainerNotFoundException, InterruptedException {
    final ContainerInfo container = createContainer(LifeCycleState.CLOSED);
    addReplica(container, new NodeStatus(DECOMMISSIONED, HEALTHY), CLOSED);
    addReplica(container, new NodeStatus(DECOMMISSIONED, HEALTHY), CLOSED);
    addReplica(container, new NodeStatus(IN_MAINTENANCE, HEALTHY), CLOSED);
    addReplica(container, new NodeStatus(IN_MAINTENANCE, HEALTHY), CLOSED);
    assertReplicaScheduled(2);
  }

  /**
   * When a CLOSED container is over replicated, ReplicationManager
   * deletes the excess replicas. While choosing the replica for deletion
   * ReplicationManager should not attempt to remove a DECOMMISSION or
   * MAINTENANCE replica.
   */
  @Test
  public void testOverReplicatedClosedContainerWithDecomAndMaint()
      throws SCMException, ContainerNotFoundException, InterruptedException {
    final ContainerInfo container = createContainer(LifeCycleState.CLOSED);
    addReplica(container, NodeStatus.inServiceHealthy(), CLOSED);
    addReplica(container, new NodeStatus(DECOMMISSIONED, HEALTHY), CLOSED);
    addReplica(container, new NodeStatus(IN_MAINTENANCE, HEALTHY), CLOSED);
    addReplica(container, NodeStatus.inServiceHealthy(), CLOSED);
    addReplica(container, NodeStatus.inServiceHealthy(), CLOSED);
    addReplica(container, NodeStatus.inServiceHealthy(), CLOSED);
    addReplica(container, NodeStatus.inServiceHealthy(), CLOSED);

    final int currentDeleteCommandCount = datanodeCommandHandler
        .getInvocationCount(SCMCommandProto.Type.deleteContainerCommand);

    replicationManager.processContainersNow();
    // Wait for EventQueue to call the event handler
    Thread.sleep(100L);
    Assert.assertEquals(currentDeleteCommandCount + 2, datanodeCommandHandler
        .getInvocationCount(SCMCommandProto.Type.deleteContainerCommand));
    // Get the DECOM and Maint replica and ensure none of them are scheduled
    // for removal
    Set<ContainerReplica> decom =
        containerStateManager.getContainerReplicas(container.containerID())
        .stream()
        .filter(r -> r.getDatanodeDetails().getPersistedOpState() != IN_SERVICE)
        .collect(Collectors.toSet());
    for (ContainerReplica r : decom) {
      Assert.assertFalse(datanodeCommandHandler.received(
          SCMCommandProto.Type.deleteContainerCommand,
          r.getDatanodeDetails()));
    }
  }

  /**
   * Replication Manager should not attempt to replicate from an unhealthy
   * (stale or dead) node. To test this, setup a scenario where a replia needs
   * to be created, but mark all nodes stale. That way, no new replica will be
   * scheduled.
   */
  @Test
  public void testUnderReplicatedNotHealthySource()
      throws SCMException, ContainerNotFoundException, InterruptedException {
    final ContainerInfo container = createContainer(LifeCycleState.CLOSED);
    addReplica(container, NodeStatus.inServiceStale(), CLOSED);
    addReplica(container, new NodeStatus(DECOMMISSIONED, STALE), CLOSED);
    addReplica(container, new NodeStatus(DECOMMISSIONED, STALE), CLOSED);
    // There should be replica scheduled, but as all nodes are stale, nothing
    // gets scheduled.
    assertReplicaScheduled(0);
  }

  private ContainerInfo createContainer(LifeCycleState containerState)
      throws SCMException {
    final ContainerInfo container = getContainer(containerState);
    final ContainerID id = container.containerID();
    containerStateManager.loadContainer(container);
    return container;
  }

  private ContainerReplica addReplica(ContainerInfo container,
      NodeStatus nodeStatus, State replicaState)
      throws ContainerNotFoundException {
    DatanodeDetails dn = randomDatanodeDetails();
    dn.setPersistedOpState(nodeStatus.getOperationalState());
    dn.setPersistedOpStateExpiryEpochSec(
        nodeStatus.getOpStateExpiryEpochSeconds());
    nodeManager.register(dn, nodeStatus);
    // Using the same originID for all replica in the container set. If each
    // replica has a unique originID, it causes problems in ReplicationManager
    // when processing over-replicated containers.
    final UUID originNodeId =
        UUID.nameUUIDFromBytes(Longs.toByteArray(container.getContainerID()));
    final ContainerReplica replica = getReplicas(
        container.containerID(), CLOSED, 1000L, originNodeId, dn);
    containerStateManager
        .updateContainerReplica(container.containerID(), replica);
    return replica;
  }

  private void assertReplicaScheduled(int delta) throws InterruptedException {
    final int currentReplicateCommandCount = datanodeCommandHandler
        .getInvocationCount(SCMCommandProto.Type.replicateContainerCommand);

    replicationManager.processContainersNow();
    // Wait for EventQueue to call the event handler
    Thread.sleep(100L);
    Assert.assertEquals(currentReplicateCommandCount + delta,
        datanodeCommandHandler.getInvocationCount(
            SCMCommandProto.Type.replicateContainerCommand));
  }

  @After
  public void teardown() throws IOException {
    containerStateManager.close();
    replicationManager.stop();
  }

  private class DatanodeCommandHandler implements
      EventHandler<CommandForDatanode> {

    private AtomicInteger invocation = new AtomicInteger(0);
    private Map<SCMCommandProto.Type, AtomicInteger> commandInvocation =
        new HashMap<>();
    private List<CommandForDatanode> commands = new ArrayList<>();

    @Override
    public void onMessage(final CommandForDatanode command,
                          final EventPublisher publisher) {
      final SCMCommandProto.Type type = command.getCommand().getType();
      commandInvocation.computeIfAbsent(type, k -> new AtomicInteger(0));
      commandInvocation.get(type).incrementAndGet();
      invocation.incrementAndGet();
      commands.add(command);
    }

    private int getInvocation() {
      return invocation.get();
    }

    private int getInvocationCount(SCMCommandProto.Type type) {
      return commandInvocation.containsKey(type) ?
          commandInvocation.get(type).get() : 0;
    }

    private List<CommandForDatanode> getReceivedCommands() {
      return commands;
    }

    /**
     * Returns true if the command handler has received the given
     * command type for the provided datanode.
     *
     * @param type Command Type
     * @param datanode DatanodeDetails
     * @return True if command was received, false otherwise
     */
    private boolean received(final SCMCommandProto.Type type,
                             final DatanodeDetails datanode) {
      return commands.stream().anyMatch(dc ->
          dc.getCommand().getType().equals(type) &&
              dc.getDatanodeId().equals(datanode.getUuid()));
    }
  }

  class ListOfNElements extends ArgumentMatcher<List> {

    private int expected;

    ListOfNElements(int expected) {
      this.expected = expected;
    }

    @Override
    public boolean matches(Object argument) {
      return ((List)argument).size() == expected;
    }
  }

  class FunctionMatcher extends ArgumentMatcher<List> {

    private Function<Object, Boolean> function;

    FunctionMatcher(Function<Object, Boolean> function) {
      this.function = function;
    }

    @Override
    public boolean matches(Object argument) {
      return function.apply(argument);
    }
  }
}<|MERGE_RESOLUTION|>--- conflicted
+++ resolved
@@ -18,16 +18,11 @@
 
 package org.apache.hadoop.hdds.scm.container;
 
-<<<<<<< HEAD
 import com.google.common.primitives.Longs;
-import org.apache.hadoop.conf.Configuration;
-=======
 import org.apache.hadoop.hdds.conf.ConfigurationSource;
->>>>>>> 6267a39d
 import org.apache.hadoop.hdds.conf.OzoneConfiguration;
 import org.apache.hadoop.hdds.protocol.DatanodeDetails;
 import org.apache.hadoop.hdds.protocol.proto.HddsProtos.LifeCycleState;
-import org.apache.hadoop.hdds.protocol.proto.HddsProtos.NodeState;
 import org.apache.hadoop.hdds.protocol.proto
     .StorageContainerDatanodeProtocolProtos.ContainerReplicaProto.State;
 import org.apache.hadoop.hdds.protocol.proto
@@ -38,11 +33,9 @@
 import org.apache.hadoop.hdds.scm.container.placement.algorithms.ContainerPlacementStatusDefault;
 import org.apache.hadoop.hdds.scm.events.SCMEvents;
 import org.apache.hadoop.hdds.scm.exceptions.SCMException;
-<<<<<<< HEAD
 import org.apache.hadoop.hdds.scm.node.NodeStatus;
-=======
 import org.apache.hadoop.hdds.scm.node.SCMNodeManager;
->>>>>>> 6267a39d
+import org.apache.hadoop.hdds.scm.node.states.NodeNotFoundException;
 import org.apache.hadoop.hdds.server.events.EventHandler;
 import org.apache.hadoop.hdds.server.events.EventPublisher;
 import org.apache.hadoop.hdds.server.events.EventQueue;
@@ -90,24 +83,15 @@
   private PlacementPolicy containerPlacementPolicy;
   private EventQueue eventQueue;
   private DatanodeCommandHandler datanodeCommandHandler;
-<<<<<<< HEAD
   private SimpleMockNodeManager nodeManager;
   private ContainerManager containerManager;
-  private Configuration conf;
+  private ConfigurationSource conf;
+  private SCMNodeManager scmNodeManager;
 
   @Before
-  public void setup() throws IOException, InterruptedException {
+  public void setup() throws IOException, InterruptedException, NodeNotFoundException {
     conf = new OzoneConfiguration();
-    containerManager =
-=======
-  private SCMNodeManager scmNodeManager;
-
-  @Before
-  public void setup() throws IOException, InterruptedException {
-    final ConfigurationSource conf = new OzoneConfiguration();
-    final ContainerManager containerManager =
->>>>>>> 6267a39d
-        Mockito.mock(ContainerManager.class);
+    containerManager = Mockito.mock(ContainerManager.class);
     nodeManager = new SimpleMockNodeManager();
     eventQueue = new EventQueue();
     containerStateManager = new ContainerStateManager(conf);
@@ -140,9 +124,6 @@
               .collect(Collectors.toList());
         });
 
-<<<<<<< HEAD
-    createReplicationManager(new ReplicationManagerConfiguration());
-=======
     Mockito.when(containerPlacementPolicy.validateContainerPlacement(
         Mockito.anyListOf(DatanodeDetails.class),
         Mockito.anyInt()
@@ -151,18 +132,16 @@
         });
 
     scmNodeManager = Mockito.mock(SCMNodeManager.class);
-    Mockito.when(scmNodeManager.getNodeState(
+    Mockito.when(scmNodeManager.getNodeStatus(
         Mockito.any(DatanodeDetails.class)))
-        .thenReturn(NodeState.HEALTHY);
-
->>>>>>> 6267a39d
+        .thenReturn(NodeStatus.inServiceHealthy());
+
     replicationManager = new ReplicationManager(
         new ReplicationManagerConfiguration(),
         containerManager,
         containerPlacementPolicy,
         eventQueue,
         new LockManager<>(conf),
-<<<<<<< HEAD
         nodeManager);
     replicationManager.start();
     Thread.sleep(100L);
@@ -175,11 +154,9 @@
         containerManager,
         containerPlacementPolicy,
         eventQueue,
-        new LockManager<>(conf),
+        new LockManager<ContainerID>(conf),
         nodeManager);
-=======
-        scmNodeManager);
->>>>>>> 6267a39d
+
     replicationManager.start();
     Thread.sleep(100L);
   }
