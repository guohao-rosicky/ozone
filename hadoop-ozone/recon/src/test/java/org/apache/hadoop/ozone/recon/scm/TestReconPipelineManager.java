--- conflicted
+++ resolved
@@ -73,12 +73,9 @@
   private OzoneConfiguration conf;
   private SCMStorageConfig scmStorageConfig;
   private DBStore store;
-<<<<<<< HEAD
   private HDDSLayoutVersionManager versionManager;
-=======
   private SCMHAManager scmhaManager;
   private SCMContext scmContext;
->>>>>>> 685ff3fc
 
   @Before
   public void setup() throws IOException {
@@ -126,21 +123,14 @@
 
     NetworkTopology clusterMap = new NetworkTopologyImpl(conf);
     EventQueue eventQueue = new EventQueue();
-<<<<<<< HEAD
-
     this.versionManager =
         Mockito.mock(HDDSLayoutVersionManager.class);
     Mockito.when(versionManager.getMetadataLayoutVersion())
         .thenReturn(maxLayoutVersion());
     Mockito.when(versionManager.getSoftwareLayoutVersion())
         .thenReturn(maxLayoutVersion());
-    NodeManager nodeManager =
-        new SCMNodeManager(conf, scmStorageConfig, eventQueue, clusterMap,
-            versionManager);
-=======
     NodeManager nodeManager = new SCMNodeManager(conf, scmStorageConfig,
-        eventQueue, clusterMap, SCMContext.emptyContext());
->>>>>>> 685ff3fc
+        eventQueue, clusterMap, SCMContext.emptyContext(), versionManager);
 
     try (ReconPipelineManager reconPipelineManager =
              ReconPipelineManager.newReconPipelineManager(
@@ -180,20 +170,14 @@
     Pipeline pipeline = getRandomPipeline();
     NetworkTopology clusterMap = new NetworkTopologyImpl(conf);
     EventQueue eventQueue = new EventQueue();
-<<<<<<< HEAD
     this.versionManager =
         Mockito.mock(HDDSLayoutVersionManager.class);
     Mockito.when(versionManager.getMetadataLayoutVersion())
         .thenReturn(maxLayoutVersion());
     Mockito.when(versionManager.getSoftwareLayoutVersion())
         .thenReturn(maxLayoutVersion());
-    NodeManager nodeManager =
-        new SCMNodeManager(conf, scmStorageConfig, eventQueue, clusterMap,
-            versionManager);
-=======
     NodeManager nodeManager = new SCMNodeManager(conf, scmStorageConfig,
-        eventQueue, clusterMap, SCMContext.emptyContext());
->>>>>>> 685ff3fc
+        eventQueue, clusterMap, SCMContext.emptyContext(), versionManager);
 
     ReconPipelineManager reconPipelineManager =
         ReconPipelineManager.newReconPipelineManager(
