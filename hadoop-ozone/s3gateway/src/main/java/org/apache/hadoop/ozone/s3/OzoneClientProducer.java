/*
 * Licensed to the Apache Software Foundation (ASF) under one
 * or more contributor license agreements.  See the NOTICE file
 * distributed with this work for additional information
 * regarding copyright ownership.  The ASF licenses this file
 * to you under the Apache License, Version 2.0 (the
 * "License"); you may not use this file except in compliance
 * with the License.  You may obtain a copy of the License at
 *
 *     http://www.apache.org/licenses/LICENSE-2.0
 *
 * Unless required by applicable law or agreed to in writing, software
 * distributed under the License is distributed on an "AS IS" BASIS,
 * WITHOUT WARRANTIES OR CONDITIONS OF ANY KIND, either express or implied.
 * See the License for the specific language governing permissions and
 * limitations under the License.
 */
package org.apache.hadoop.ozone.s3;

import javax.annotation.PreDestroy;
import javax.enterprise.context.RequestScoped;
import javax.enterprise.inject.Produces;
import javax.inject.Inject;
import javax.ws.rs.WebApplicationException;
import javax.ws.rs.container.ContainerRequestContext;
import javax.ws.rs.core.Context;
import javax.ws.rs.core.Response;
import java.io.IOException;

import com.google.common.annotations.VisibleForTesting;
import org.apache.hadoop.hdds.conf.OzoneConfiguration;
import org.apache.hadoop.ozone.client.OzoneClient;
import org.apache.hadoop.ozone.om.protocol.S3Auth;
import org.apache.hadoop.ozone.s3.exception.OS3Exception;
import org.apache.hadoop.ozone.s3.exception.S3ErrorTable;
import org.apache.hadoop.ozone.s3.signature.SignatureInfo;
import org.apache.hadoop.ozone.s3.signature.SignatureInfo.Version;
import org.apache.hadoop.ozone.s3.signature.SignatureProcessor;
import org.apache.hadoop.ozone.s3.signature.StringToSignProducer;
import org.slf4j.Logger;
import org.slf4j.LoggerFactory;

import static org.apache.hadoop.ozone.s3.exception.S3ErrorTable.ACCESS_DENIED;
import static org.apache.hadoop.ozone.s3.exception.S3ErrorTable.INTERNAL_ERROR;

/**
 * This class creates the OzoneClient for the Rest endpoints.
 */
@RequestScoped
public class OzoneClientProducer {

  private static final Logger LOG =
      LoggerFactory.getLogger(OzoneClientProducer.class);

  private OzoneClient client;

  @Inject
  private SignatureProcessor signatureProcessor;

  @Inject
  private OzoneConfiguration ozoneConfiguration;

  @Context
  private ContainerRequestContext context;

  @Produces
  public synchronized OzoneClient createClient() throws WebApplicationException,
      IOException {
    client = getClient(ozoneConfiguration);      
    return client;
  }

  @PreDestroy
  public void destroy() throws IOException {
    client.getObjectStore().getClientProxy().clearThreadLocalS3Auth();
  }
  @Produces
  public S3Auth getSignature() {
    try {
      SignatureInfo signatureInfo = signatureProcessor.parseSignature();
      String stringToSign = "";
      if (signatureInfo.getVersion() == Version.V4) {
        stringToSign =
            StringToSignProducer.createSignatureBase(signatureInfo, context);
      }

      String awsAccessId = signatureInfo.getAwsAccessId();
      // ONLY validate aws access id when needed.
      if (awsAccessId == null || awsAccessId.equals("")) {
        LOG.debug("Malformed s3 header. awsAccessID: {}", awsAccessId);
        throw ACCESS_DENIED;
      }

      // Note: userPrincipal is initialized to be the same value as accessId,
      //  could be updated later in RpcClient#getS3Volume
      return new S3Auth(stringToSign,
          signatureInfo.getSignature(),
          awsAccessId, awsAccessId);
    } catch (OS3Exception ex) {
      LOG.debug("Error during Client Creation: ", ex);
      throw wrapOS3Exception(ex);
    } catch (Exception e) {
      // For any other critical errors during object creation throw Internal
      // error.
      LOG.debug("Error during Client Creation: ", e);
      throw wrapOS3Exception(S3ErrorTable.newError(INTERNAL_ERROR, null, e));
    }
  }

<<<<<<< HEAD
  @NotNull
  @VisibleForTesting
  OzoneClient createOzoneClient() throws IOException {
    // S3 Gateway should always set the S3 Auth.
    ozoneConfiguration.setBoolean(S3Auth.S3_AUTH_CHECK, true);
    // Set the expected OM version if not set via config.
    ozoneConfiguration.setIfUnset(OZONE_CLIENT_REQUIRED_OM_VERSION_MIN_KEY,
        OZONE_CLIENT_REQUIRED_OM_VERSION_MIN_DEFAULT);
    String omServiceID = OmUtils.getOzoneManagerServiceId(ozoneConfiguration);
    if (omServiceID == null) {
      return OzoneClientFactory.getRpcClient(ozoneConfiguration);
    } else {
      // As in HA case, we need to pass om service ID.
      return OzoneClientFactory.getRpcClient(omServiceID, ozoneConfiguration);
=======
  private OzoneClient getClient(OzoneConfiguration config)
      throws IOException {
    OzoneClient ozoneClient = null;
    try {
      ozoneClient =
          OzoneClientCache.getOzoneClientInstance(ozoneConfiguration);
    } catch (Exception e) {
      // For any other critical errors during object creation throw Internal
      // error.
      if (LOG.isDebugEnabled()) {
        LOG.debug("Error during Client Creation: ", e);
      }
      throw e;
>>>>>>> c01fc790
    }
    return ozoneClient;
  }

  public synchronized void setOzoneConfiguration(OzoneConfiguration config) {
    this.ozoneConfiguration = config;
  }

  @VisibleForTesting
  public void setSignatureParser(SignatureProcessor awsSignatureProcessor) {
    this.signatureProcessor = awsSignatureProcessor;
  }
    
  private WebApplicationException wrapOS3Exception(OS3Exception os3Exception) {
    return new WebApplicationException(os3Exception.getErrorMessage(),
        os3Exception,
        Response.status(os3Exception.getHttpCode())
            .entity(os3Exception.toXml()).build());
  }
}<|MERGE_RESOLUTION|>--- conflicted
+++ resolved
@@ -66,7 +66,7 @@
   @Produces
   public synchronized OzoneClient createClient() throws WebApplicationException,
       IOException {
-    client = getClient(ozoneConfiguration);      
+    client = getClient(ozoneConfiguration);
     return client;
   }
 
@@ -107,22 +107,6 @@
     }
   }
 
-<<<<<<< HEAD
-  @NotNull
-  @VisibleForTesting
-  OzoneClient createOzoneClient() throws IOException {
-    // S3 Gateway should always set the S3 Auth.
-    ozoneConfiguration.setBoolean(S3Auth.S3_AUTH_CHECK, true);
-    // Set the expected OM version if not set via config.
-    ozoneConfiguration.setIfUnset(OZONE_CLIENT_REQUIRED_OM_VERSION_MIN_KEY,
-        OZONE_CLIENT_REQUIRED_OM_VERSION_MIN_DEFAULT);
-    String omServiceID = OmUtils.getOzoneManagerServiceId(ozoneConfiguration);
-    if (omServiceID == null) {
-      return OzoneClientFactory.getRpcClient(ozoneConfiguration);
-    } else {
-      // As in HA case, we need to pass om service ID.
-      return OzoneClientFactory.getRpcClient(omServiceID, ozoneConfiguration);
-=======
   private OzoneClient getClient(OzoneConfiguration config)
       throws IOException {
     OzoneClient ozoneClient = null;
@@ -136,7 +120,6 @@
         LOG.debug("Error during Client Creation: ", e);
       }
       throw e;
->>>>>>> c01fc790
     }
     return ozoneClient;
   }
@@ -149,7 +132,7 @@
   public void setSignatureParser(SignatureProcessor awsSignatureProcessor) {
     this.signatureProcessor = awsSignatureProcessor;
   }
-    
+
   private WebApplicationException wrapOS3Exception(OS3Exception os3Exception) {
     return new WebApplicationException(os3Exception.getErrorMessage(),
         os3Exception,
