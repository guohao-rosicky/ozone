/*
 * Licensed to the Apache Software Foundation (ASF) under one
 * or more contributor license agreements.  See the NOTICE file
 * distributed with this work for additional information
 * regarding copyright ownership.  The ASF licenses this file
 * to you under the Apache License, Version 2.0 (the
 * "License"); you may not use this file except in compliance
 * with the License.  You may obtain a copy of the License at
 *
 *   http://www.apache.org/licenses/LICENSE-2.0
 *
 * Unless required by applicable law or agreed to in writing,
 * software distributed under the License is distributed on an
 * "AS IS" BASIS, WITHOUT WARRANTIES OR CONDITIONS OF ANY
 * KIND, either express or implied.  See the License for the
 * specific language governing permissions and limitations
 * under the License.
 *
 */
package org.apache.hadoop.ozone.client;

import java.io.ByteArrayInputStream;
import java.io.ByteArrayOutputStream;
import java.io.IOException;
import java.util.ArrayList;
import java.util.HashMap;
import java.util.Iterator;
import java.util.List;
import java.util.Map;
import java.util.TreeMap;
import java.util.UUID;
import java.util.stream.Collectors;

import org.apache.commons.codec.digest.DigestUtils;
import org.apache.hadoop.hdds.client.RatisReplicationConfig;
import org.apache.hadoop.hdds.client.ReplicationConfig;
import org.apache.hadoop.hdds.client.ReplicationFactor;
import org.apache.hadoop.hdds.client.ReplicationType;
import org.apache.hadoop.hdds.protocol.StorageType;
import org.apache.hadoop.hdds.protocol.proto.HddsProtos;
import org.apache.hadoop.ozone.OzoneAcl;
import org.apache.hadoop.ozone.client.io.OzoneInputStream;
import org.apache.hadoop.ozone.client.io.OzoneOutputStream;
import org.apache.hadoop.ozone.client.OzoneMultipartUploadPartListParts.PartInfo;
import org.apache.hadoop.ozone.om.exceptions.OMException;
import org.apache.hadoop.ozone.om.exceptions.OMException.ResultCodes;
import org.apache.hadoop.ozone.om.helpers.OmMultipartInfo;
import org.apache.hadoop.ozone.om.helpers.OmMultipartUploadCompleteInfo;
import org.apache.hadoop.util.Time;

/**
 * In-memory ozone bucket for testing.
 */
public class OzoneBucketStub extends OzoneBucket {

  private Map<String, OzoneKeyDetails> keyDetails = new HashMap<>();

  private Map<String, byte[]> keyContents = new HashMap<>();

  private Map<String, String> multipartUploadIdMap = new HashMap<>();

  private Map<String, Map<Integer, Part>> partList = new HashMap<>();

  private ArrayList<OzoneAcl> aclList = new ArrayList<>();
  private ReplicationConfig replicationConfig;

  /**
   * Constructs OzoneBucket instance.
   *
   * @param volumeName   Name of the volume the bucket belongs to.
   * @param bucketName   Name of the bucket.
   * @param storageType  StorageType of the bucket.
   * @param versioning   versioning status of the bucket.
   * @param creationTime creation time of the bucket.
   */
  public OzoneBucketStub(
      String volumeName,
      String bucketName,
      StorageType storageType, Boolean versioning,
      long creationTime) {
    super(volumeName,
        bucketName,
        RatisReplicationConfig.getInstance(HddsProtos.ReplicationFactor.THREE),
        storageType,
        versioning,
        creationTime);
    this.replicationConfig = super.getReplicationConfig();
  }

  @Override
  public OzoneOutputStream createKey(String key, long size) throws IOException {
    return createKey(key, size,
        ReplicationConfig.fromTypeAndFactor(ReplicationType.RATIS,
        ReplicationFactor.ONE), new HashMap<>());
  }

  @Override
  public OzoneOutputStream createKey(String key, long size,
                                     ReplicationConfig replicationConfig,
                                     Map<String, String> keyMetadata) {
    ByteArrayOutputStream byteArrayOutputStream =
        new ByteArrayOutputStream((int) size) {
          @Override
          public void close() throws IOException {
            keyContents.put(key, toByteArray());
            keyDetails.put(key, new OzoneKeyDetails(
                getVolumeName(),
                getName(),
                key,
                size,
                System.currentTimeMillis(),
                System.currentTimeMillis(),
                new ArrayList<>(), replicationConfig, metadata, null
            ));
            super.close();
          }
        };
    return new OzoneOutputStream(byteArrayOutputStream);
  }

  @Override
  public OzoneOutputStream createKey(String key, long size,
      ReplicationConfig rConfig, Map<String, String> metadata)
      throws IOException {
    final ReplicationConfig repConfig;
    if (rConfig == null) {
      repConfig = getReplicationConfig();
    } else {
      repConfig = rConfig;
    }
    ReplicationConfig finalReplicationCon = repConfig;
    ByteArrayOutputStream byteArrayOutputStream =
        new ByteArrayOutputStream((int) size) {
          @Override
          public void close() throws IOException {
            keyContents.put(key, toByteArray());
            keyDetails.put(key, new OzoneKeyDetails(
                getVolumeName(),
                getName(),
                key,
                size,
                System.currentTimeMillis(),
                System.currentTimeMillis(),
                new ArrayList<>(), finalReplicationCon, metadata, null
            ));
            super.close();
          }
        };
    return new OzoneOutputStream(byteArrayOutputStream);
  }

  @Override
  public OzoneInputStream readKey(String key) throws IOException {
    return new OzoneInputStream(new ByteArrayInputStream(keyContents.get(key)));
  }

  @Override
  public OzoneKeyDetails getKey(String key) throws IOException {
    if (keyDetails.containsKey(key)) {
      return keyDetails.get(key);
    } else {
      throw new OMException(ResultCodes.KEY_NOT_FOUND);
    }
  }

  @Override
  public OzoneKey headObject(String key) throws IOException {
    if (keyDetails.containsKey(key)) {
      OzoneKeyDetails ozoneKeyDetails = keyDetails.get(key);
      return new OzoneKey(ozoneKeyDetails.getVolumeName(),
          ozoneKeyDetails.getBucketName(),
          ozoneKeyDetails.getName(),
          ozoneKeyDetails.getDataSize(),
          ozoneKeyDetails.getCreationTime().toEpochMilli(),
          ozoneKeyDetails.getModificationTime().toEpochMilli(),
          ozoneKeyDetails.getReplicationConfig());
    } else {
      throw new OMException(ResultCodes.KEY_NOT_FOUND);
    }
  }

  @Override
  public Iterator<? extends OzoneKey> listKeys(String keyPrefix) {
    Map<String, OzoneKey> sortedKey = new TreeMap<String, OzoneKey>(keyDetails);
    return sortedKey.values()
        .stream()
        .filter(key -> key.getName().startsWith(keyPrefix))
        .collect(Collectors.toList())
        .iterator();
  }

  @Override
  public Iterator<? extends OzoneKey> listKeys(String keyPrefix,
      String prevKey) {
    Map<String, OzoneKey> sortedKey = new TreeMap<String, OzoneKey>(keyDetails);
    return sortedKey.values()
        .stream()
        .filter(key -> key.getName().compareTo(prevKey) > 0)
        .filter(key -> key.getName().startsWith(keyPrefix))
        .collect(Collectors.toList())
        .iterator();
  }

  @Override
  public void deleteKey(String key) throws IOException {
    keyDetails.remove(key);
  }

  @Override
  public void renameKey(String fromKeyName, String toKeyName)
      throws IOException {
    throw new UnsupportedOperationException();
  }

  @Override
  public OmMultipartInfo initiateMultipartUpload(String keyName,
                                                 ReplicationConfig config)
      throws IOException {
    String uploadID = UUID.randomUUID().toString();
    multipartUploadIdMap.put(keyName, uploadID);
    return new OmMultipartInfo(getVolumeName(), getName(), keyName, uploadID);
  }

  @Override
  public OmMultipartInfo initiateMultipartUpload(String keyName,
      ReplicationConfig repConfig) throws IOException {
    String uploadID = UUID.randomUUID().toString();
    multipartUploadIdMap.put(keyName, uploadID);
    return new OmMultipartInfo(getVolumeName(), getName(), keyName, uploadID);
  }

  @Override
  public OzoneOutputStream createMultipartKey(String key, long size,
                                              int partNumber, String uploadID)
      throws IOException {
    String multipartUploadID = multipartUploadIdMap.get(key);
    if (multipartUploadID == null || !multipartUploadID.equals(uploadID)) {
      throw new OMException(ResultCodes.NO_SUCH_MULTIPART_UPLOAD_ERROR);
    } else {
      ByteArrayOutputStream byteArrayOutputStream =
          new ByteArrayOutputStream((int) size) {
            @Override
            public void close() throws IOException {
              Part part = new Part(key + size,
                  toByteArray());
              if (partList.get(key) == null) {
                Map<Integer, Part> parts = new TreeMap<>();
                parts.put(partNumber, part);
                partList.put(key, parts);
              } else {
                partList.get(key).put(partNumber, part);
              }
            }
          };
      return new OzoneOutputStreamStub(byteArrayOutputStream, key + size);
    }
  }

  @Override
  public OmMultipartUploadCompleteInfo completeMultipartUpload(String key,
      String uploadID, Map<Integer, String> partsMap) throws IOException {

    if (multipartUploadIdMap.get(key) == null) {
      throw new OMException(ResultCodes.NO_SUCH_MULTIPART_UPLOAD_ERROR);
    } else {
      final Map<Integer, Part> partsList = partList.get(key);

      int count = 1;

      ByteArrayOutputStream output = new ByteArrayOutputStream();

      int prevPartNumber = 0;
      for (Map.Entry<Integer, String> part: partsMap.entrySet()) {
        int currentPartNumber = part.getKey();
        if (currentPartNumber <= prevPartNumber) {
          throw new OMException(OMException.ResultCodes.INVALID_PART_ORDER);
        }
        prevPartNumber = currentPartNumber;
      }
      for (Map.Entry<Integer, String> part: partsMap.entrySet()) {
        Part recordedPart = partsList.get(part.getKey());
        if (recordedPart == null ||
            !recordedPart.getPartName().equals(part.getValue())) {
          throw new OMException(ResultCodes.INVALID_PART);
        } else {
          output.write(recordedPart.getContent());
        }
        keyContents.put(key, output.toByteArray());
      }
    }

    return new OmMultipartUploadCompleteInfo(getVolumeName(), getName(), key,
        DigestUtils.sha256Hex(key));
  }

  @Override
  public void abortMultipartUpload(String keyName, String uploadID) throws
      IOException {
    if (multipartUploadIdMap.get(keyName) == null) {
      throw new OMException(ResultCodes.NO_SUCH_MULTIPART_UPLOAD_ERROR);
    } else {
      multipartUploadIdMap.remove(keyName);
    }
  }

  @Override
  public OzoneMultipartUploadPartListParts listParts(String key,
      String uploadID, int partNumberMarker, int maxParts) throws IOException {
    if (multipartUploadIdMap.get(key) == null) {
      throw new OMException(ResultCodes.NO_SUCH_MULTIPART_UPLOAD_ERROR);
    }
    List<PartInfo> partInfoList = new ArrayList<>();

    if (partList.get(key) == null) {
<<<<<<< HEAD
      return new OzoneMultipartUploadPartListParts(ReplicationConfig
          .fromTypeAndFactor(ReplicationType.RATIS, ReplicationFactor.ONE),
=======
      return new OzoneMultipartUploadPartListParts(
          RatisReplicationConfig.getInstance(HddsProtos.ReplicationFactor.ONE),
>>>>>>> c01fc790
          0, false);
    } else {
      Map<Integer, Part> partMap = partList.get(key);
      Iterator<Map.Entry<Integer, Part>> partIterator =
          partMap.entrySet().iterator();

      int count = 0;
      int nextPartNumberMarker = 0;
      boolean truncated = false;
      while (count < maxParts && partIterator.hasNext()) {
        Map.Entry<Integer, Part> partEntry = partIterator.next();
        nextPartNumberMarker = partEntry.getKey();
        if (partEntry.getKey() > partNumberMarker) {
          PartInfo partInfo = new PartInfo(partEntry.getKey(),
              partEntry.getValue().getPartName(),
              partEntry.getValue().getContent().length, Time.now());
          partInfoList.add(partInfo);
          count++;
        }
      }

      if (partIterator.hasNext()) {
        truncated = true;
      } else {
        truncated = false;
        nextPartNumberMarker = 0;
      }

      OzoneMultipartUploadPartListParts ozoneMultipartUploadPartListParts =
<<<<<<< HEAD
          new OzoneMultipartUploadPartListParts(
              ReplicationConfig.fromTypeAndFactor(ReplicationType.RATIS,
                  ReplicationFactor.ONE),
=======
          new OzoneMultipartUploadPartListParts(replicationConfig,
>>>>>>> c01fc790
              nextPartNumberMarker, truncated);
      ozoneMultipartUploadPartListParts.addAllParts(partInfoList);

      return ozoneMultipartUploadPartListParts;

    }
  }

  @Override
  public List<OzoneAcl> getAcls() throws IOException {
    return (List<OzoneAcl>)aclList.clone();
  }

  @Override
  public boolean removeAcl(OzoneAcl removeAcl) throws IOException {
    return aclList.remove(removeAcl);
  }

  @Override
  public boolean addAcl(OzoneAcl addAcl) throws IOException {
    return aclList.add(addAcl);
  }

  @Override
  public boolean setAcl(List<OzoneAcl> acls) throws IOException {
    aclList.clear();
    return aclList.addAll(acls);
  }

  /**
   * Class used to hold part information in a upload part request.
   */
  public static class Part {
    private String partName;
    private byte[] content;

    public Part(String name, byte[] data) {
      this.partName = name;
      this.content = data.clone();
    }

    public String getPartName() {
      return partName;
    }

    public byte[] getContent() {
      return content.clone();
    }
  }

  @Override
  public void setReplicationConfig(ReplicationConfig replicationConfig) {
    this.replicationConfig = replicationConfig;
  }

  @Override
  public ReplicationConfig getReplicationConfig() {
    return this.replicationConfig;
  }
}<|MERGE_RESOLUTION|>--- conflicted
+++ resolved
@@ -96,8 +96,10 @@
 
   @Override
   public OzoneOutputStream createKey(String key, long size,
-                                     ReplicationConfig replicationConfig,
-                                     Map<String, String> keyMetadata) {
+                                     ReplicationType type,
+                                     ReplicationFactor factor,
+                                     Map<String, String> metadata)
+      throws IOException {
     ByteArrayOutputStream byteArrayOutputStream =
         new ByteArrayOutputStream((int) size) {
           @Override
@@ -214,7 +216,8 @@
 
   @Override
   public OmMultipartInfo initiateMultipartUpload(String keyName,
-                                                 ReplicationConfig config)
+                                                 ReplicationType type,
+                                                 ReplicationFactor factor)
       throws IOException {
     String uploadID = UUID.randomUUID().toString();
     multipartUploadIdMap.put(keyName, uploadID);
@@ -312,13 +315,8 @@
     List<PartInfo> partInfoList = new ArrayList<>();
 
     if (partList.get(key) == null) {
-<<<<<<< HEAD
-      return new OzoneMultipartUploadPartListParts(ReplicationConfig
-          .fromTypeAndFactor(ReplicationType.RATIS, ReplicationFactor.ONE),
-=======
       return new OzoneMultipartUploadPartListParts(
           RatisReplicationConfig.getInstance(HddsProtos.ReplicationFactor.ONE),
->>>>>>> c01fc790
           0, false);
     } else {
       Map<Integer, Part> partMap = partList.get(key);
@@ -348,13 +346,7 @@
       }
 
       OzoneMultipartUploadPartListParts ozoneMultipartUploadPartListParts =
-<<<<<<< HEAD
-          new OzoneMultipartUploadPartListParts(
-              ReplicationConfig.fromTypeAndFactor(ReplicationType.RATIS,
-                  ReplicationFactor.ONE),
-=======
           new OzoneMultipartUploadPartListParts(replicationConfig,
->>>>>>> c01fc790
               nextPartNumberMarker, truncated);
       ozoneMultipartUploadPartListParts.addAllParts(partInfoList);
 
